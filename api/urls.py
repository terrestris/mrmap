"""
Author: Michel Peltriaux
Organization: Spatial data infrastructure Rhineland-Palatinate, Germany
Contact: michel.peltriaux@vermkv.rlp.de
Created on: 15.08.19

"""

from django.urls import path, include


# Routers provide an easy way of automatically determining the URL conf.
from rest_framework import routers

<<<<<<< HEAD
from api.views import ServiceViewSet, LayerViewSet, OrganizationViewSet, GroupViewSet, RoleViewSet, MetadataViewSet, \
    CatalogueViewSet, MonitoringViewSet
=======
from api.views import *
>>>>>>> 4d25a181

router = routers.DefaultRouter()
# catalogue api
router.register('catalogue', CatalogueViewSet, basename="catalogue")
router.register('suggestion', SuggestionViewSet, basename="suggestion")
router.register('category', CategoryViewSet, basename="category")
# modular parts of api
router.register('organization', OrganizationViewSet, basename="organization")
router.register('pending-task', PendingTaskViewSet, basename="pending-task")
router.register('metadata', MetadataViewSet, basename="metadata")
router.register('service', ServiceViewSet, basename="service")
router.register('layer', LayerViewSet, basename="layer")
router.register('group', GroupViewSet, basename="group")
<<<<<<< HEAD
router.register('monitoring', MonitoringViewSet, basename="monitoring")
#router.register('role', RoleViewSet, basename="role")

=======
>>>>>>> 4d25a181

app_name = "api"
urlpatterns = [
    path("", include(router.urls)),
    path("menu", menu_view, name="menu"),
    path("generate-token", generate_token, name="generate-token"),
]<|MERGE_RESOLUTION|>--- conflicted
+++ resolved
@@ -12,12 +12,7 @@
 # Routers provide an easy way of automatically determining the URL conf.
 from rest_framework import routers
 
-<<<<<<< HEAD
-from api.views import ServiceViewSet, LayerViewSet, OrganizationViewSet, GroupViewSet, RoleViewSet, MetadataViewSet, \
-    CatalogueViewSet, MonitoringViewSet
-=======
 from api.views import *
->>>>>>> 4d25a181
 
 router = routers.DefaultRouter()
 # catalogue api
@@ -31,12 +26,7 @@
 router.register('service', ServiceViewSet, basename="service")
 router.register('layer', LayerViewSet, basename="layer")
 router.register('group', GroupViewSet, basename="group")
-<<<<<<< HEAD
 router.register('monitoring', MonitoringViewSet, basename="monitoring")
-#router.register('role', RoleViewSet, basename="role")
-
-=======
->>>>>>> 4d25a181
 
 app_name = "api"
 urlpatterns = [
