# Create your views here.
<<<<<<< HEAD
from datetime import timedelta
=======
from celery.result import AsyncResult
>>>>>>> 4d25a181
from django.core.exceptions import ObjectDoesNotExist
from django.db.models import Count
from django.http import HttpRequest, HttpResponse
from django.shortcuts import render, redirect
from django.urls import reverse
from django.utils.decorators import method_decorator
from django.views.decorators.cache import cache_page
from rest_framework import viewsets
from rest_framework.authtoken.models import Token
from rest_framework.decorators import action
from rest_framework.pagination import PageNumberPagination
from rest_framework.permissions import IsAuthenticated
from rest_framework.response import Response

from MrMap import utils
from MrMap.decorator import check_permission
from MrMap.messages import SERVICE_NOT_FOUND, PARAMETER_ERROR, \
    RESOURCE_NOT_FOUND, SERVICE_REMOVED
from MrMap.responses import DefaultContext, APIResponse
from api import view_helper
<<<<<<< HEAD
from api.serializers import ServiceSerializer, LayerSerializer, OrganizationSerializer, GroupSerializer, RoleSerializer, \
    MetadataSerializer, CatalogueMetadataSerializer, MonitoringSerializer, MonitoringSummarySerializer
from api.settings import API_CACHE_TIME, API_ALLOWED_HTTP_METHODS
from service.models import Service, Layer, Metadata
from structure.models import Organization, Group, Role
from monitoring.models import Monitoring, MonitoringRun
=======
from api.forms import TokenForm
from api.permissions import CanRegisterService, CanRemoveService, CanActivateService

from api.serializers import ServiceSerializer, LayerSerializer, OrganizationSerializer, GroupSerializer, \
    MetadataSerializer, CatalogueMetadataSerializer, PendingTaskSerializer, CategorySerializer
from api.settings import API_CACHE_TIME, API_ALLOWED_HTTP_METHODS, CATALOGUE_DEFAULT_ORDER, SERVICE_DEFAULT_ORDER, \
    LAYER_DEFAULT_ORDER, ORGANIZATION_DEFAULT_ORDER, METADATA_DEFAULT_ORDER, GROUP_DEFAULT_ORDER, \
    SUGGESTIONS_MAX_RESULTS, API_CACHE_KEY_PREFIX
from service import tasks
from service.helper import service_helper
from service.models import Service, Layer, Metadata, Keyword, Category
from service.settings import DEFAULT_SRS_STRING
from structure.models import Organization, MrMapGroup, Permission, PendingTask
from users.helper import user_helper


def menu_view(request: HttpRequest):
    """ The API menu view where settings for the remote access can be set.

    Args:
        request (HttpRequest): The incoming request
    Returns:
         rendered view
    """
    template = "views/api_menu.html"
    token_form = TokenForm(request.POST)
    user = user_helper.get_user(request)

    if not user.is_authenticated:
        return redirect("login")

    # Get user token
    try:
        token = Token.objects.get(
            user=user
        )
    except ObjectDoesNotExist:
        # User has no token yet
        token = None

    if token is not None:
        token_form = TokenForm(instance=token)

    token_form.action_url = reverse("api:generate-token")
    params = {
        "form": token_form,
    }
    default_context = DefaultContext(request, params, user)
    return render(request, template, default_context.get_context())


@check_permission(
    Permission(
        can_generate_api_token=True
    )
)
def generate_token(request: HttpRequest):
    """ Generates a token for the user.

    Returns after finished work back to the menu page

    Args:
        request (HttpRequest): The incoming request
    Returns:
         A redirect to a view
    """
    if request.method == "POST":
        user = user_helper.get_user(request)
        # Get user token
        try:
            token = Token.objects.get(
                user=user
            )
        except ObjectDoesNotExist:
            # User has no token yet
            token = None

        # Remove the given key.
        # Otherwise the is_valid() would fail, since the key for this user could already exists.
        # We are only interested in the csrf token validation.
        post_dict = request.POST.dict()
        post_dict["key"] = ""
        token_form = TokenForm(post_dict)

        if not token_form.is_valid():
            return HttpResponse(status=403)

        # Generate new access token, old token can not be reused, must be deleted
        if token is not None:
            token.delete()
        token = Token(user=user)
        token.save()

    # Redirect user directly to the same page. Why?
    # This way, we make sure the user does not re-generate another token accidentally by pressing F5 or reload,
    # or whatever. We force the GET way.
    return redirect("api:menu")
>>>>>>> 4d25a181


class APIPagination(PageNumberPagination):
    """ Pagination class for this API

    Overwrites the default PageNumberPagination such that the following GET parameters can be used to
    modify the pagination style:

        rpp (int): Number of results per page

    """
    page_size_query_param = "rpp"


class PendingTaskViewSet(viewsets.GenericViewSet):
    """ ViewSet for PendingTask records

    """
    serializer_class = PendingTaskSerializer
    http_method_names = ["get"]
    pagination_class = APIPagination

    permission_classes = (IsAuthenticated,)

    def retrieve(self, request, pk=None):
        """ Returns a single PendingTask record information

        Args:
            request (HttpRequet): The incoming request
            pk (int): The primary_key (id) of the PendingTask
        Returns:
             response (Response): Contains the json serialized information about the pending task
        """
        response = APIResponse()
        try:
            tmp = PendingTask.objects.get(id=pk)
            celery_task = AsyncResult(tmp.task_id)
            progress = float(celery_task.info.get("current", -1))
            serializer = PendingTaskSerializer(tmp)

            response.data.update(serializer.data)
            response.data["progress"] = progress
            response.data["success"] = True
        except ObjectDoesNotExist:
            response.data["msg"] = RESOURCE_NOT_FOUND
        return Response(data=response.data)


class ServiceViewSet(viewsets.GenericViewSet):
    """ Overview of all services matching the given parameters

        Query parameters:

            type:   optional, 'wms' or 'wfs'
            q:      optional, search in abstract, title and keywords for a match
            orgid:  optional, search for layers which are published by this organization (id)
            order:  optional, orders by an attribute (e.g. id, uuid, ..., default is id)
            rpp:    optional, Number of results per page

    """
    serializer_class = ServiceSerializer
    http_method_names = API_ALLOWED_HTTP_METHODS + ["delete"]
    pagination_class = APIPagination

    permission_classes = (
        IsAuthenticated,
        CanRegisterService,
        CanRemoveService,
        CanActivateService,
    )

    def __init__(self, *args, **kwargs):
        super().__init__(*args, **kwargs)
        self.orderable_fields = [field.name for field in Service._meta.fields]

    def get_queryset(self):
        """ Specifies if the queryset shall be filtered or not

        Returns:
             The queryset
        """
        self.queryset = Service.objects.filter(
            metadata__is_active=True,
            is_root=True
        )

        """ Layer as service is deactivated, since there is an own layer API
        
        # filter by service or service+layers
        las = self.request.query_params.get("las", False)
        las = utils.resolve_boolean_attribute_val(las)
        if not las:
            self.queryset = self.queryset.filter(
                is_root=False
            )
        """

        # filter by type
        service_type = self.request.query_params.get("type", None)
        self.queryset = view_helper.filter_queryset_service_type(self.queryset, service_type)

        # filter by query (title and abstract)
        query = self.request.query_params.get("q", None)
        self.queryset = view_helper.filter_queryset_service_query(self.queryset, query)

        # filter by organization
        org = self.request.query_params.get("orgid", None)
        self.queryset = view_helper.filter_queryset_services_organization_id(self.queryset, org)

        # filter by uuid
        uuid = self.request.query_params.get("uuid", None)
        self.queryset = view_helper.filter_queryset_services_uuid(self.queryset, uuid)

        # order by
        order_by = self.request.query_params.get("order", SERVICE_DEFAULT_ORDER)
        if order_by not in self.orderable_fields:
            order_by = SERVICE_DEFAULT_ORDER
        self.queryset = view_helper.order_queryset(self.queryset, order_by)

        return self.queryset

    # https://docs.djangoproject.com/en/dev/topics/cache/#the-per-view-cache
    # Cache requested url for time t
    @method_decorator(cache_page(API_CACHE_TIME, key_prefix=API_CACHE_KEY_PREFIX))
    def list(self, request):
        tmp = self.paginate_queryset(self.get_queryset())
        serializer = ServiceSerializer(tmp, many=True)
        return self.get_paginated_response(serializer.data)

    def create(self, request):
        """ Creates a new service

        Args:
            request (HttpRequest): The incoming request
        Returns:
             response (Response)
        """
        service_serializer = ServiceSerializer()
        user = user_helper.get_user(request)
        params = {
            "user": user
        }
        params.update(request.POST.dict())
        pending_task = service_serializer.create(validated_data=params)

        response = APIResponse()
        response.data["success"] = pending_task is not None
        response.data["pending_task_id"] = pending_task.id
        if pending_task:
            status = 200
        else:
            status = 500
        response = Response(data=response.data, status=status)
        return response

    # https://docs.djangoproject.com/en/dev/topics/cache/#the-per-view-cache
    # Cache requested url for time t
    @method_decorator(cache_page(API_CACHE_TIME, key_prefix=API_CACHE_KEY_PREFIX))
    def retrieve(self, request, pk=None):
        try:
            tmp = Layer.objects.get(metadata__id=pk)
            if not tmp.metadata.is_active:
                return Response(status=423)
            serializer = LayerSerializer(tmp)
        except ObjectDoesNotExist:
            tmp = Service.objects.get(metadata__id=pk)
            if not tmp.metadata.is_active:
                return Response(status=423)
            serializer = ServiceSerializer(tmp)

        return Response(serializer.data)

    @action(methods=["post"], detail=True, url_path="active-state")
    def active_state(self, request, pk=None):
        """ Activates a service via remote access

        Args:
            request: The incoming request
            pk: The service id
        Returns:
             Response
        """
        user = user_helper.get_user(request)
        parameter_name = "active"
        new_status = request.POST.dict().get(parameter_name, None)
        new_status = utils.resolve_boolean_attribute_val(new_status)

        response = APIResponse()
        if new_status is None or not isinstance(new_status, bool):
            response.data["msg"] = PARAMETER_ERROR.format(parameter_name)
            return Response(data=response.data, status=500)

        try:
            md = Metadata.objects.get(service__id=pk)

            response.data["oldStatus"] = md.is_active

            md.is_active = new_status
            md.save()
            # run activation async!
            tasks.async_activate_service.delay(pk, user.id, new_status)
            response.data["newStatus"] = md.is_active
            response.data["success"] = True
            return Response(data=response.data, status=200)
        except ObjectDoesNotExist:
            response.data["msg"] = SERVICE_NOT_FOUND
            return Response(data=response.data, status=404)

    def update(self, request, pk=None):
        pass

    def partial_update(self, request, pk=None):
        pass

    def destroy(self, request, pk=None):
        """ Deletes a service which is identified by its metadata record's primary_key pk

        Args:
            request (HttpRequest): The incoming request
            pk (int): The primary key (id)
        Returns:
             Response
        """
        # Use the already existing internal deleting of services
        response = APIResponse()
        try:
            md = Metadata.objects.get(id=pk)
            user = user_helper.get_user(request)
            service_helper.remove_service(md, user)
            response.data["success"] = True
            response.data["msg"] = SERVICE_REMOVED
        except ObjectDoesNotExist:
            response.data["success"] = False
            response.data["msg"] = RESOURCE_NOT_FOUND
        return Response(data=response.data)


class LayerViewSet(viewsets.GenericViewSet):
    """ Overview of all layers matching the given parameters

        Query parameters:
            pid:    optional, refers to the parent service id
            q:      optional, search in abstract, title and keywords for a match
            orgid:  optional, search for layers which are published by this organization (id)
            order:  optional, orders by an attribute (e.g. id, identifier, ..., default is id)
            rpp:    optional, Number of results per page
    """

    serializer_class = LayerSerializer
    http_method_names = API_ALLOWED_HTTP_METHODS
    pagination_class = APIPagination

    permission_classes = (IsAuthenticated,)

    def __init__(self, *args, **kwargs):
        super().__init__(*args, **kwargs)
        self.orderable_fields = [field.name for field in Layer._meta.fields]

    def get_queryset(self):
        """ Specifies if the queryset shall be filtered or not

        Returns:
             The queryset
        """
        self.queryset = Layer.objects.filter(
            metadata__is_active=True
        )

        # filter by parent id
        pid = self.request.query_params.get("pid", None)
        self.queryset = view_helper.filter_queryset_service_pid(self.queryset, pid)

        # filter by query (title and abstract)
        query = self.request.query_params.get("q", None)
        self.queryset = view_helper.filter_queryset_service_query(self.queryset, query)

        # filter by qorganization
        org = self.request.query_params.get("orgid", None)
        self.queryset = view_helper.filter_queryset_services_organization_id(self.queryset, org)

        # filter by uuid
        uuid = self.request.query_params.get("uuid", None)
        self.queryset = view_helper.filter_queryset_services_uuid(self.queryset, uuid)

        # order by
        order_by = self.request.query_params.get("order", LAYER_DEFAULT_ORDER)
        if order_by not in self.orderable_fields:
            order_by = LAYER_DEFAULT_ORDER
        self.queryset = view_helper.order_queryset(self.queryset, order_by)

        return self.queryset

    # https://docs.djangoproject.com/en/dev/topics/cache/#the-per-view-cache
    # Cache requested url for time t
    @method_decorator(cache_page(API_CACHE_TIME, key_prefix=API_CACHE_KEY_PREFIX))
    def list(self, request):
        tmp = self.paginate_queryset(self.get_queryset())
        serializer = LayerSerializer(tmp, many=True)
        return self.get_paginated_response(serializer.data)

    def create(self, request):
        pass

    # https://docs.djangoproject.com/en/dev/topics/cache/#the-per-view-cache
    # Cache requested url for time t
    @method_decorator(cache_page(API_CACHE_TIME, key_prefix=API_CACHE_KEY_PREFIX))
    def retrieve(self, request, pk=None):
        tmp = Layer.objects.get(metadata__id=pk)
        if not tmp.metadata.is_active:
            return Response(status=423)
        return Response(LayerSerializer(tmp).data)

    def update(self, request, pk=None):
        pass

    def partial_update(self, request, pk=None):
        pass

    def destroy(self, request, pk=None):
        pass


class OrganizationViewSet(viewsets.ModelViewSet):
    """ Overview of all organizations matching the given parameters

        Query parameters:

            ag:     optional, filter for auto_generated organizations vs. real organizations
            order:  optional, orders by an attribute (e.g. id, email, default is organization_name)
            rpp:    optional, Number of results per page
    """
    serializer_class = OrganizationSerializer
    http_method_names = API_ALLOWED_HTTP_METHODS
    pagination_class = APIPagination

    permission_classes = (IsAuthenticated,)

    def __init__(self, *args, **kwargs):
        super().__init__(*args, **kwargs)
        self.orderable_fields = [field.name for field in Organization._meta.fields]

    def get_queryset(self):
        """ Specifies if the queryset shall be filtered or not

        Returns:
             The queryset
        """
        self.queryset = Organization.objects.all()

        # filter by real or auto generated organizations
        auto_generated = self.request.query_params.get("ag", None)
        auto_generated = utils.resolve_boolean_attribute_val(auto_generated)
        self.queryset = view_helper.filter_queryset_real_organization(self.queryset, auto_generated)

        # order by
        order_by = self.request.query_params.get("order", ORGANIZATION_DEFAULT_ORDER)
        if order_by not in self.orderable_fields:
            order_by = ORGANIZATION_DEFAULT_ORDER
        self.queryset = view_helper.order_queryset(self.queryset, order_by)

        return self.queryset


class MetadataViewSet(viewsets.GenericViewSet):
    """ Overview of all metadata matching the given parameters

        Query parameters:

            q:      optional, filters for the given query. Matches against title, abstract and keywords
            uuid:   optional, filters for the given uuid and returns only the matching element
            order:  optional, orders by an attribute (e.g. title, abstract, ..., default is hits)
            rpp:    optional, Number of results per page
    """
    serializer_class = MetadataSerializer
    http_method_names = API_ALLOWED_HTTP_METHODS
    pagination_class = APIPagination

    permission_classes = (IsAuthenticated,)

    def __init__(self, *args, **kwargs):
        super().__init__(*args, **kwargs)
        self.orderable_fields = [field.name for field in Metadata._meta.fields]

    def get_queryset(self):
        """ Specifies if the queryset shall be filtered or not

        Returns:
             The queryset
        """
        self.queryset = Metadata.objects.filter(
            is_active=True,
        )

        # filter by query
        query = self.request.query_params.get("q", None)
        self.queryset = view_helper.filter_queryset_metadata_query(self.queryset, query)

        # filter by uuid
        uuid = self.request.query_params.get("uuid", None)
        self.queryset = view_helper.filter_queryset_metadata_uuid(self.queryset, uuid)

        # order by
        order_by = self.request.query_params.get("order", METADATA_DEFAULT_ORDER)
        if order_by not in self.orderable_fields:
            order_by = METADATA_DEFAULT_ORDER
        self.queryset = view_helper.order_queryset(self.queryset, order_by)

        return self.queryset

    # https://docs.djangoproject.com/en/dev/topics/cache/#the-per-view-cache
    # Cache requested url for time t
    @method_decorator(cache_page(API_CACHE_TIME, key_prefix=API_CACHE_KEY_PREFIX))
    def list(self, request):
        tmp = self.paginate_queryset(self.get_queryset())
        serializer = MetadataSerializer(tmp, many=True)
        return self.get_paginated_response(serializer.data)

    def create(self, request):
        pass

    # https://docs.djangoproject.com/en/dev/topics/cache/#the-per-view-cache
    # Cache requested url for time t
    @method_decorator(cache_page(API_CACHE_TIME, key_prefix=API_CACHE_KEY_PREFIX))
    def retrieve(self, request, pk=None):
        tmp = Metadata.objects.get(id=pk)
        if not tmp.is_active:
            return Response(status=423)
        return Response(MetadataSerializer(tmp).data)

    def update(self, request, pk=None):
        pass

    def partial_update(self, request, pk=None):
        pass

    def destroy(self, request, pk=None):
        pass


class GroupViewSet(viewsets.GenericViewSet):
    """ Overview of all groups matching the given parameters

        Query parameters:

            orgid:  optional, filter for organizations
            order:  optional, orders by an attribute (e.g. id, organization, default is name)
            rpp:    optional, Number of results per page
    """
    serializer_class = GroupSerializer
    http_method_names = API_ALLOWED_HTTP_METHODS
    pagination_class = APIPagination

    permission_classes = (IsAuthenticated,)

    def __init__(self, *args, **kwargs):
        super().__init__(*args, **kwargs)
        self.orderable_fields = [field.name for field in MrMapGroup._meta.fields]

    def get_queryset(self):
        """ Specifies if the queryset shall be filtered or not

        Returns:
             The queryset
        """
        self.queryset = MrMapGroup.objects.all()

        # filter by organization
        orgid = self.request.query_params.get("orgid", None)
        self.queryset = view_helper.filter_queryset_group_organization_id(self.queryset, orgid)

        # order by
        order_by = self.request.query_params.get("order", GROUP_DEFAULT_ORDER)
        if order_by not in self.orderable_fields:
            order_by = GROUP_DEFAULT_ORDER
        self.queryset = view_helper.order_queryset(self.queryset, order_by)

        return self.queryset

    # https://docs.djangoproject.com/en/dev/topics/cache/#the-per-view-cache
    # Cache requested url for time t
    @method_decorator(cache_page(API_CACHE_TIME, key_prefix=API_CACHE_KEY_PREFIX))
    def list(self, request):
        tmp = self.paginate_queryset(self.get_queryset())
        serializer = GroupSerializer(tmp, many=True)
        return self.get_paginated_response(serializer.data)

    def create(self, request):
        pass

    # https://docs.djangoproject.com/en/dev/topics/cache/#the-per-view-cache
    # Cache requested url for time t
    @method_decorator(cache_page(API_CACHE_TIME, key_prefix=API_CACHE_KEY_PREFIX))
    def retrieve(self, request, pk=None):
        tmp = MrMapGroup.objects.get(id=pk)
        return Response(ServiceSerializer(tmp).data)

    def update(self, request, pk=None):
        pass

    def partial_update(self, request, pk=None):
        pass

    def destroy(self, request, pk=None):
        pass


class CatalogueViewSet(viewsets.GenericViewSet):
    """ Combines the serializers for a 'usual' catalogue api which provides most of the important information

        Query parameters:

            -----   REGULAR    -----
            q:                  optional, query
                                    * Type: str
                                    * multiple query arguments can be passed by using '+' like q=val1+val2
            type:               optional, specifies which type of resource shall be fetched
                                    * Type: str
                                    * Possible values are: ('service' | 'wms'| 'layer' | 'wfs' | 'feature' | 'dataset')
            cat:                optional, specifies a category id
                                    * Type: int
                                    * multiple ids can be passed by using '+' like cat=1+4
            cat-strict:         optional, specifies if multiple given categories shall be evaluated as OR or AND
                                    * Type: bool
                                    * if true, cat=1+4 returns only results that are in category 1 AND category 4
                                    * if false or not set, cat=1+4 returns results that are in category 1 OR category 4
            order:              optional, orders by an attribute
                                    * Type: str
                                    * e.g. 'title', 'identifier', ..., default is 'hits'
            rpp:                optional, number of results per page
                                    * Type: int

            -----   SPATIAL    -----
            bbox:               optional, specifies four coordinates which create a bounding box
                                    * Type: str
                                    * coordinates must be comma separated like 'x1,y1,x2,y2'
                                    * default srs for bbox coordinates is EPSG:4326
            bbox-srs:           optional, specifies a spatial reference system for the bbox
                                    * Type: str
                                    * If not set, the default 'EPSG:4326' is used
            bbox-strict:        optional, if true only results are returned, that are completely inside the bbox
                                    * Type: bool
                                    * If not set, overlapping results will be returned as well.

            -----   DIMENSION    -----
            time-min:           optional, specifies a date in ISO format (YYYY-mm-dd)
                                    * Type: str
                                    * only results with a time dimension on or after time-min will be returned
            time-max:           optional, specifies a date in ISO format (YYYY-mm-dd)
                                    * Type: str
                                    * only results with a time dimension on or before time-max will be returned
            elevation-unit:     optional, specifies a unit, that evaluates the evalution-min/-max parameters
                                    * Type: str
            elevation-min:      optional, specifies a numerical value
                                    * Type: float
                                    * only results with an elevation dimension larger or equal to elevation-min will be returned
            elevation-max:      optional, specifies a numerical value
                                    * Type: float
                                    * only results with an elevation dimension smaller or equal to elevation-min will be returned

    """
    serializer_class = CatalogueMetadataSerializer
    http_method_names = API_ALLOWED_HTTP_METHODS
    pagination_class = APIPagination

    def __init__(self, *args, **kwargs):
        super().__init__(*args, **kwargs)
        self.orderable_fields = [field.name for field in Metadata._meta.fields]

    def get_queryset(self):
        """ Specifies if the queryset shall be filtered or not

        Returns:
             The queryset
        """
        self.queryset = Metadata.objects.filter(
            is_active=True,
        )

        # filter by dimensions
        time_min = self.request.query_params.get("time-min", None) or None
        time_max = self.request.query_params.get("time-max", None) or None
        elevation_unit = self.request.query_params.get("elevation-unit", None) or None
        elevation_min = self.request.query_params.get("elevation-min", None) or None
        elevation_max = self.request.query_params.get("elevation-max", None) or None
        self.queryset = view_helper.filter_queryset_metadata_dimension_time(self.queryset, time_min, time_max)
        self.queryset = view_helper.filter_queryset_metadata_dimension_elevation(
            self.queryset,
            elevation_min,
            elevation_max,
            elevation_unit
        )

        # filter by bbox extent. fully-inside and partially-inside are mutually exclusive
        bbox = self.request.query_params.get("bbox", None) or None
        bbox_srs = self.request.query_params.get("bbox-srs", DEFAULT_SRS_STRING)
        bbox_strict = utils.resolve_boolean_attribute_val(
            self.request.query_params.get("bbox-strict", False) or False
        )
        self.queryset = view_helper.filter_queryset_metadata_bbox(self.queryset, bbox, bbox_srs, bbox_strict)

        # filter by service type
        type = self.request.query_params.get("type", None)
        self.queryset = view_helper.filter_queryset_metadata_type(self.queryset, type)

        # filter by query
        query = self.request.query_params.get("q", None)
        self.queryset = view_helper.filter_queryset_metadata_query(self.queryset, query)

        # filter by category
        category = self.request.query_params.get("cat", None)
        category_strict = utils.resolve_boolean_attribute_val(
            self.request.query_params.get("cat-strict", False) or False
        )
        self.queryset = view_helper.filter_queryset_metadata_category(self.queryset, category, category_strict)

        # order by
        order_by = self.request.query_params.get("order", CATALOGUE_DEFAULT_ORDER)
        if order_by not in self.orderable_fields:
            order_by = CATALOGUE_DEFAULT_ORDER
        self.queryset = view_helper.order_queryset(self.queryset, order_by)

        return self.queryset

    # https://docs.djangoproject.com/en/dev/topics/cache/#the-per-view-cache
    # Cache requested url for time t
    @method_decorator(cache_page(API_CACHE_TIME, key_prefix=API_CACHE_KEY_PREFIX))
    def list(self, request):
        tmp = self.paginate_queryset(self.get_queryset())
        serializer = CatalogueMetadataSerializer(tmp, many=True)
        return self.get_paginated_response(serializer.data)

    # https://docs.djangoproject.com/en/dev/topics/cache/#the-per-view-cache
    # Cache requested url for time t
    @method_decorator(cache_page(API_CACHE_TIME, key_prefix=API_CACHE_KEY_PREFIX))
    def retrieve(self, request, pk=None):
        tmp = Metadata.objects.get(id=pk)
        if not tmp.is_active:
            return Response(status=423)
        return Response(CatalogueMetadataSerializer(tmp).data)


<<<<<<< HEAD
class MonitoringViewSet(viewsets.ReadOnlyModelViewSet):
    """ Overview of the last Monitoring results

    """
    serializer_class = MonitoringSerializer

    def get_queryset(self):
        try:
            monitoring_run = MonitoringRun.objects.latest('start')
            monitorings = Monitoring.objects.filter(monitoring_run=monitoring_run)
        except ObjectDoesNotExist:
            return Monitoring.objects.all()
        return monitorings

    def retrieve(self, request, pk=None, *args, **kwargs):
        tmp = Monitoring.objects.filter(metadata=pk).order_by('-timestamp')

        if len(tmp) == 0:
            return Response(status=404)

        last_monitoring = tmp[0]
        sum_response = 0
        sum_availability = 0
        for monitor in tmp:
            sum_response += monitor.duration.microseconds
            if monitor.available:
                sum_availability += 1
        avg_response_microseconds = sum_response / len(tmp)
        avg_response_time = timedelta(microseconds=avg_response_microseconds)
        avg_availability = sum_availability / len(tmp) * 100
        result = {
            'last_monitoring': last_monitoring,
            'avg_response_time': avg_response_time,
            'avg_availability_percent': avg_availability
        }
        return Response(MonitoringSummarySerializer(result).data)
=======
class SuggestionViewSet(viewsets.GenericViewSet):
    """ Returns suggestions based on the given input.

    Suggestions are currently created using the existing keywords and their relevance.

        Query parameters:

            -----   REGULAR    -----
            q:                  optional, query
                                    * Type: str
                                    * no multiple query arguments possible, only single
            max:                optional, max number of returned suggestions
                                    * Type: int
                                    * if not set, the default is 10

    """
    http_method_names = API_ALLOWED_HTTP_METHODS
    pagination_class = APIPagination

    def get_queryset(self):
        """ Specifies if the queryset shall be filtered or not

        Returns:
             The queryset
        """
        # Prefilter search on database access to reduce amount of work
        query = self.request.query_params.get("q", None)
        filter = view_helper.create_keyword_query_filter(query)

        # Get matching keywords, count the number of relations to metadata records and order accordingly (most on top)
        self.queryset = Keyword.objects.filter(
            filter
        ).annotate(
            metadata_count=Count('metadata')
        ).order_by(
            '-metadata_count'
        )

        # filter by max results
        max_results = self.request.query_params.get("max", SUGGESTIONS_MAX_RESULTS)
        self.queryset = view_helper.filter_queryset_keyword_max_results(self.queryset, max_results)

        return self.queryset

    # https://docs.djangoproject.com/en/dev/topics/cache/#the-per-view-cache
    # Cache requested url for time t
    @method_decorator(cache_page(API_CACHE_TIME, key_prefix=API_CACHE_KEY_PREFIX))
    def list(self, request):
        tmp = self.paginate_queryset(self.get_queryset())
        data = {
            "suggestions":
                [
                    result.keyword for result in tmp
                ]
        }
        return self.get_paginated_response(data)


class CategoryViewSet(viewsets.GenericViewSet):
    """ Returns available categories and the number of related services.

        Query parameters:

            -----   REGULAR    -----
            q:                  optional, query
                                    * Type: str
                                    * no multiple query arguments possible, only single

    """
    http_method_names = API_ALLOWED_HTTP_METHODS
    pagination_class = APIPagination
    serializer_class = CategorySerializer

    def get_queryset(self):
        """ Specifies if the queryset shall be filtered or not

        Returns:
             The queryset
        """
        # Prefilter search on database access to reduce amount of work
        query = self.request.query_params.get("q", None)
        filter = view_helper.create_category_query_filter(query)

        # Get matching keywords, count the number of relations to metadata records and order accordingly (most on top)
        self.queryset = Category.objects.filter(
            filter
        ).annotate(
            metadata_count=Count('metadata')
        )

        return self.queryset

    # https://docs.djangoproject.com/en/dev/topics/cache/#the-per-view-cache
    # Cache requested url for time t
    @method_decorator(cache_page(API_CACHE_TIME, key_prefix=API_CACHE_KEY_PREFIX))
    def list(self, request):
        tmp = self.paginate_queryset(self.get_queryset())
        serializer = CategorySerializer(tmp, many=True)
        return self.get_paginated_response(serializer.data)
>>>>>>> 4d25a181
<|MERGE_RESOLUTION|>--- conflicted
+++ resolved
@@ -1,9 +1,6 @@
 # Create your views here.
-<<<<<<< HEAD
 from datetime import timedelta
-=======
 from celery.result import AsyncResult
->>>>>>> 4d25a181
 from django.core.exceptions import ObjectDoesNotExist
 from django.db.models import Count
 from django.http import HttpRequest, HttpResponse
@@ -24,19 +21,13 @@
     RESOURCE_NOT_FOUND, SERVICE_REMOVED
 from MrMap.responses import DefaultContext, APIResponse
 from api import view_helper
-<<<<<<< HEAD
-from api.serializers import ServiceSerializer, LayerSerializer, OrganizationSerializer, GroupSerializer, RoleSerializer, \
-    MetadataSerializer, CatalogueMetadataSerializer, MonitoringSerializer, MonitoringSummarySerializer
-from api.settings import API_CACHE_TIME, API_ALLOWED_HTTP_METHODS
-from service.models import Service, Layer, Metadata
-from structure.models import Organization, Group, Role
 from monitoring.models import Monitoring, MonitoringRun
-=======
 from api.forms import TokenForm
 from api.permissions import CanRegisterService, CanRemoveService, CanActivateService
 
 from api.serializers import ServiceSerializer, LayerSerializer, OrganizationSerializer, GroupSerializer, \
-    MetadataSerializer, CatalogueMetadataSerializer, PendingTaskSerializer, CategorySerializer
+    MetadataSerializer, CatalogueMetadataSerializer, PendingTaskSerializer, CategorySerializer, \
+    MonitoringSerializer, MonitoringSummarySerializer
 from api.settings import API_CACHE_TIME, API_ALLOWED_HTTP_METHODS, CATALOGUE_DEFAULT_ORDER, SERVICE_DEFAULT_ORDER, \
     LAYER_DEFAULT_ORDER, ORGANIZATION_DEFAULT_ORDER, METADATA_DEFAULT_ORDER, GROUP_DEFAULT_ORDER, \
     SUGGESTIONS_MAX_RESULTS, API_CACHE_KEY_PREFIX
@@ -129,7 +120,6 @@
     # This way, we make sure the user does not re-generate another token accidentally by pressing F5 or reload,
     # or whatever. We force the GET way.
     return redirect("api:menu")
->>>>>>> 4d25a181
 
 
 class APIPagination(PageNumberPagination):
@@ -771,7 +761,6 @@
         return Response(CatalogueMetadataSerializer(tmp).data)
 
 
-<<<<<<< HEAD
 class MonitoringViewSet(viewsets.ReadOnlyModelViewSet):
     """ Overview of the last Monitoring results
 
@@ -808,7 +797,8 @@
             'avg_availability_percent': avg_availability
         }
         return Response(MonitoringSummarySerializer(result).data)
-=======
+
+
 class SuggestionViewSet(viewsets.GenericViewSet):
     """ Returns suggestions based on the given input.
 
@@ -907,5 +897,4 @@
     def list(self, request):
         tmp = self.paginate_queryset(self.get_queryset())
         serializer = CategorySerializer(tmp, many=True)
-        return self.get_paginated_response(serializer.data)
->>>>>>> 4d25a181
+        return self.get_paginated_response(serializer.data)