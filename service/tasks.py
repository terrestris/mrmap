"""
Author: Michel Peltriaux
Organization: Spatial data infrastructure Rhineland-Palatinate, Germany
Contact: michel.peltriaux@vermkv.rlp.de
Created on: 12.08.19

"""
import base64
import json
import time
import traceback

import requests
from celery import shared_task
from django.contrib.gis.geos import GEOSGeometry, Polygon, GeometryCollection, MultiPolygon
from django.db import transaction

from lxml.etree import XMLSyntaxError, XPathEvalError
from requests.exceptions import InvalidURL

from MrMap import utils
from MrMap.cacher import PageCacher
from MrMap.messages import SERVICE_REGISTERED, SERVICE_ACTIVATED, SERVICE_DEACTIVATED
from MrMap.settings import EXEC_TIME_PRINT
from api.settings import API_CACHE_KEY_PREFIX
from csw.settings import CSW_CACHE_PREFIX
from service.settings import DEFAULT_SRS
<<<<<<< HEAD
from service.models import Service, Metadata, AllowedOperation, ExternalAuthentication, \
    MetadataRelation, ProxyLog, OGCOperation
=======
from service.models import Service, Metadata, SecuredOperation, ExternalAuthentication, ProxyLog
>>>>>>> 7f13a3ef
from service.settings import service_logger, PROGRESS_STATUS_AFTER_PARSING
from structure.models import MrMapUser, MrMapGroup, Organization, PendingTask, ErrorReport
from service.helper import service_helper, task_helper
from users.helper import user_helper


@shared_task(name="async_increase_hits")
def async_increase_hits(metadata_id: int):
    """ Async call for increasing the hit counter of a metadata record

    Args:
        metadata_id (int): The metadata record id
    Returns:
         nothing
    """
    md = Metadata.objects.get(id=metadata_id)
    md.increase_hits()


@shared_task(name="async_activate_service")
@transaction.atomic
# do not add other kwargs, cause generic AsyncUpdateView class uses always this params
def async_activate_service(object_id: int, additional_params: dict):
    """ Async call for activating a service, its subelements and all of their related metadata

    Args:
        object_id : The id of the object for that actions will run
        additional_params (int): The generic dict with additional params
    Returns:
        nothing
    """
    # user_id: int, is_active: bool
    user_id = additional_params.get('user_id')
    is_active = additional_params.get('is_active')

    user = MrMapUser.objects.get(id=user_id)

    # get service and change status
<<<<<<< HEAD
    service = Service.objects.get(metadata__id=object_id)

    elements = service.subelements + [service]
    for element in elements:
        element.is_active = is_active
        element.save(update_last_modified=False)

=======
    service = Service.objects.select_related('metadata').get(metadata__id=metadata_id)
    service.metadata.is_active = is_active
    service.metadata.save()
    for element in service.get_subelements(include_self=True).select_related('metadata').prefetch_related('metadata__documents'):
>>>>>>> 7f13a3ef
        md = element.metadata
        md.is_active = is_active
        md.set_documents_active_status(is_active)
        md.save(update_last_modified=False)

        # activate related metadata (if exists)
        related_metadatas = md.get_related_metadatas()
        for related_md in related_metadatas:
            if is_active:
                has_dependencies = related_md.get_related_metadatas().exclude(pk=md.pk).exists()
                if not has_dependencies:
                    related_md.set_documents_active_status(is_active)
                    related_md.is_active = is_active
                    related_md.save(update_last_modified=False)
            else:
                related_md.set_documents_active_status(is_active)
                related_md.is_active = is_active
                related_md.save(update_last_modified=False)

    # Formating using an empty string here is correct, since these are the messages we show in
    # the group activity list. We reuse a message template, which uses a '{}' placeholder.
    # Since we do not show the title in here, we remove the placeholder with an empty string.
    if service.metadata.is_active:
        msg = SERVICE_ACTIVATED
    else:
        msg = SERVICE_DEACTIVATED

    # clear page cacher for API and csw
    page_cacher = PageCacher()
    page_cacher.remove_pages(API_CACHE_KEY_PREFIX)
    page_cacher.remove_pages(CSW_CACHE_PREFIX)

    user_helper.create_group_activity(service.metadata.created_by, user, msg, service.metadata.title)


# todo: maybe we don't need this function after SecuredOperation is refactored
#  tag: delete
@shared_task(name="async_secure_service_task")
def async_secure_service_task(root_metadata_id: int,
                              groups_id_list: list,
                              operations_id_list: list,
                              allowed_area: str):
    """ Async call for securing a service

    Since this is something that can happen in the background, we should push it to the background!

    Args;
        metadata_id (int): The service that shall be secured
        is_secured (bool): Whether to secure the service or not
        groups (list): The groups which are allowed to perform the RequestOperation
        operation (RequestOperation): The operation that shall be secured or not
    Returns:
         nothing
    """
    root_metadata = Metadata.objects.get(id=root_metadata_id)
    allowed_groups = MrMapGroup.objects.filter(
        id__in=groups_id_list
    )
    operations = OGCOperation.objects.filter(
        id__in=operations_id_list
    )
    allowed_area = MultiPolygon(allowed_area)

    obj, created = AllowedOperation.objects.get_or_create(
        root_metadata=root_metadata,
    )
    obj.allowed_groups.clear()
    obj.operations.clear()
    obj.allowed_groups.add(*allowed_groups)
    obj.operations.add(*operations)
    obj.allowed_area = allowed_area

    obj.save()


@shared_task(name="async_remove_service_task")
def async_remove_service_task(service_id: int):
    """ Async call for removing of services

    Since this is something that can happen in the background, we should push it to the background!

    Args;
        service_id (int): The id of the service which shall be removed
    Returns:
         nothing
    """
    service = Service.objects.get(id=service_id)
    service.delete()


@shared_task(name="async_new_service_task")
def async_new_service(url_dict: dict, user_id: int, register_group_id: int, register_for_organization_id: int,
                      external_auth: dict):
    """ Async call of new service creation

    Since redis is used as broker, the objects can not be passed directly into the function. They have to be resolved using
    their ids, since the objects are not easily serializable using json

    Args:
        url_dict (dict): Contains basic information about the service like connection uri
        user_id (int): Id of the performing user
        register_group_id (int): Id of the group which wants to register
        register_for_organization_id (int): Id of the organization for which the service is registered
    Returns:
        nothing
    """
    # create ExternalAuthentication object
    if external_auth is not None:
        external_auth = ExternalAuthentication(
            username=external_auth["username"],
            password=external_auth["password"],
            auth_type=external_auth["auth_type"],
        )

    # get current task id
    curr_task_id = async_new_service.request.id

    # set progress for current task to 0
    if curr_task_id is not None:
        task_helper.update_progress(async_new_service, 0)

    # restore objects from ids
    user = MrMapUser.objects.get(id=user_id)
    url_dict["service"] = service_helper.resolve_service_enum(url_dict["service"])
    url_dict["version"] = service_helper.resolve_version_enum(url_dict["version"])

    register_group = MrMapGroup.objects.get(id=register_group_id)
    if utils.resolve_none_string(str(register_for_organization_id)) is not None:
        register_for_organization = Organization.objects.get(id=register_for_organization_id)
    else:
        register_for_organization = None

    try:
        t_start = time.time()
        service = service_helper.create_service(
            url_dict.get("service"),
            url_dict.get("version"),
            url_dict.get("base_uri"),
            user,
            register_group,
            register_for_organization,
            async_task=async_new_service,
            external_auth=external_auth
        )

        # update progress
        if curr_task_id is not None:
            task_helper.update_progress(async_new_service, PROGRESS_STATUS_AFTER_PARSING)

        # get db object
        if curr_task_id is not None:
            pending_task = PendingTask.objects.get(task_id=curr_task_id)
            # update db pending task information
            pending_task.description = json.dumps({
                "service": service.metadata.title,
                "phase": "Persisting",
            })
            pending_task.save()

        # update progress
        if curr_task_id is not None:
            task_helper.update_progress(async_new_service, 95)

        # after service AND documents have been persisted, we can now set the service being secured if needed
        if external_auth is not None:
            service.metadata.set_proxy(True)

        # after metadata has been persisted, we can auto-generate all metadata public_id's
        sub_metadatas = service.metadata.get_subelements_metadatas()
<<<<<<< HEAD
        metadatas = [service.metadata] + sub_metadatas
        for sub_metadata in sub_metadatas:
            # append all related dataset metadatas
            metadatas += sub_metadata.get_related_dataset_metadata()
=======
        dataset_metadatas = list(filter(None, [md.get_related_dataset_metadatas() for md in sub_metadatas]))
        metadatas = [service.metadata] + sub_metadatas + dataset_metadatas
>>>>>>> 7f13a3ef
        for md in metadatas:
            if md.public_id is None:
                md.public_id = md.generate_public_id()
                md.save()
        service_logger.debug(EXEC_TIME_PRINT % ("total registration", time.time() - t_start))
        user_helper.create_group_activity(service.metadata.created_by, user, SERVICE_REGISTERED, service.metadata.title)

        if curr_task_id is not None:
            task_helper.update_progress(async_new_service, 100)

        # delete pending task from db
        if curr_task_id is not None:
            pending_task = PendingTask.objects.get(task_id=curr_task_id)
            pending_task.delete()

    except (BaseException, XMLSyntaxError, XPathEvalError, InvalidURL, ConnectionError) as e:
        url = url_dict['base_uri'] + f"SERVICE={url_dict['service'].value}&VERSION={url_dict['version'].value}&request={url_dict['request']}"
        error_msg = f"Error while trying to register new resource for url: {url}\n"

        response = requests.get(url)
        if response.status_code == 200:
            cap_doc = "-----------------------------------------------------------\n"\
                      f"We could receive the following capabilities document:\n{response.text}"
            error_msg += cap_doc

        service_logger.error(msg=error_msg)
        service_logger.exception(e, stack_info=True, exc_info=True)

        if curr_task_id is not None:
            pending_task = PendingTask.objects.get(task_id=curr_task_id)

            register_group = MrMapGroup.objects.get(id=register_group_id)
            error_report = ErrorReport(message=error_msg,
                                       traceback=traceback.format_exc(),
                                       created_by=register_group)
            error_report.save()

            descr = json.loads(pending_task.description)
            pending_task.description = json.dumps({
                "service": descr.get("service", None),
                "info": {
                    "current": "0",
                },
                "exception": e.__str__(),
                "phase": "ERROR: Something went wrong! Click on generate error report to inform your serveradmin about this error.",
            })
            pending_task.error_report = error_report
            pending_task.save()

        raise e


@shared_task(name="async_log_response")
def async_log_response(proxy_log_id: int, response: str, request_param: str, format_param: str):
    response = base64.b64decode(response.encode("UTF-8"))
    proxy_log = ProxyLog.objects.get(
        id=proxy_log_id
    )
    proxy_log.log_response(
        response,
        request_param,
        format_param
    )<|MERGE_RESOLUTION|>--- conflicted
+++ resolved
@@ -9,14 +9,13 @@
 import json
 import time
 import traceback
+from requests.exceptions import InvalidURL
 
 import requests
 from celery import shared_task
-from django.contrib.gis.geos import GEOSGeometry, Polygon, GeometryCollection, MultiPolygon
+from django.contrib.gis.geos import MultiPolygon
 from django.db import transaction
-
 from lxml.etree import XMLSyntaxError, XPathEvalError
-from requests.exceptions import InvalidURL
 
 from MrMap import utils
 from MrMap.cacher import PageCacher
@@ -24,13 +23,7 @@
 from MrMap.settings import EXEC_TIME_PRINT
 from api.settings import API_CACHE_KEY_PREFIX
 from csw.settings import CSW_CACHE_PREFIX
-from service.settings import DEFAULT_SRS
-<<<<<<< HEAD
-from service.models import Service, Metadata, AllowedOperation, ExternalAuthentication, \
-    MetadataRelation, ProxyLog, OGCOperation
-=======
-from service.models import Service, Metadata, SecuredOperation, ExternalAuthentication, ProxyLog
->>>>>>> 7f13a3ef
+from service.models import Service, Metadata, ExternalAuthentication, ProxyLog, AllowedOperation, OGCOperation
 from service.settings import service_logger, PROGRESS_STATUS_AFTER_PARSING
 from structure.models import MrMapUser, MrMapGroup, Organization, PendingTask, ErrorReport
 from service.helper import service_helper, task_helper
@@ -69,20 +62,10 @@
     user = MrMapUser.objects.get(id=user_id)
 
     # get service and change status
-<<<<<<< HEAD
-    service = Service.objects.get(metadata__id=object_id)
-
-    elements = service.subelements + [service]
-    for element in elements:
-        element.is_active = is_active
-        element.save(update_last_modified=False)
-
-=======
-    service = Service.objects.select_related('metadata').get(metadata__id=metadata_id)
+    service = Service.objects.select_related('metadata').get(metadata__id=object_id)
     service.metadata.is_active = is_active
     service.metadata.save()
     for element in service.get_subelements(include_self=True).select_related('metadata').prefetch_related('metadata__documents'):
->>>>>>> 7f13a3ef
         md = element.metadata
         md.is_active = is_active
         md.set_documents_active_status(is_active)
@@ -251,16 +234,12 @@
             service.metadata.set_proxy(True)
 
         # after metadata has been persisted, we can auto-generate all metadata public_id's
-        sub_metadatas = service.metadata.get_subelements_metadatas()
-<<<<<<< HEAD
-        metadatas = [service.metadata] + sub_metadatas
-        for sub_metadata in sub_metadatas:
-            # append all related dataset metadatas
-            metadatas += sub_metadata.get_related_dataset_metadata()
-=======
-        dataset_metadatas = list(filter(None, [md.get_related_dataset_metadatas() for md in sub_metadatas]))
-        metadatas = [service.metadata] + sub_metadatas + dataset_metadatas
->>>>>>> 7f13a3ef
+        metadatas = Metadata.objects.filter(pk=service.metadata.pk)
+        sub_elements = service.get_subelements().select_related('metadata')
+        for sub_element in sub_elements:
+            metadatas |= Metadata.objects.filter(pk=sub_element.metadata.pk)
+            metadatas |= sub_element.metadata.get_related_dataset_metadatas()
+
         for md in metadatas:
             if md.public_id is None:
                 md.public_id = md.generate_public_id()
