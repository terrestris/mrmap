--- conflicted
+++ resolved
@@ -19,14 +19,9 @@
 
 from service.helper import service_helper
 from service.helper.enums import OGCServiceEnum
-<<<<<<< HEAD
-from service.models import Service, Document
+from service.models import Service, MrMapGroup
+from service import tasks
 from service.settings import NONE_UUID
-=======
-from service.models import Service
-from service import tasks
-from structure.models import MrMapGroup
->>>>>>> aa31b328
 
 
 class ServiceURIForm(forms.Form):
@@ -90,17 +85,7 @@
             self.fields["authentication_type"].required = True
 
 
-<<<<<<< HEAD
-class RemoveServiceForm(forms.Form):
-    action_url = ''
-    is_confirmed = forms.BooleanField(label=_('Do you really want to remove this service?'))
-
-
-class UpdateServiceCheckForm(forms.Form):
-    action_url = ''
-=======
 class UpdateServiceCheckForm(MrMapForm):
->>>>>>> aa31b328
     url_dict = ''
     get_capabilities_uri = forms.URLField(
         validators=[validate_get_request_uri]
