--- conflicted
+++ resolved
@@ -5,11 +5,7 @@
 from django.contrib import messages
 from django.core.exceptions import ObjectDoesNotExist
 from django.db import transaction
-<<<<<<< HEAD
-from django.http import HttpRequest, HttpResponse, QueryDict
-=======
 from django.http import HttpRequest, HttpResponse, StreamingHttpResponse
->>>>>>> 3da90b6e
 from django.shortcuts import render, get_object_or_404, redirect
 from django.template.loader import render_to_string
 from django.utils import timezone
@@ -37,27 +33,16 @@
     RegisterNewServiceWizardPage2, RemoveService
 from service.helper import service_helper, update_helper
 from service.helper.common_connector import CommonConnector
-<<<<<<< HEAD
-from service.helper.enums import ServiceEnum, MetadataEnum, ServiceOperationEnum, VersionEnum
-from service.helper.iso.metadata_generator import MetadataGenerator
-from service.helper.ogc.operation_request_handler import OGCOperationRequestHandler
-from service.helper.service_comparator import ServiceComparator
-from service.settings import DEFAULT_SRS_STRING
-=======
 from service.helper.enums import OGCServiceEnum, OGCOperationEnum, OGCServiceVersionEnum
 
 from service.helper.ogc.operation_request_handler import OGCOperationRequestHandler
 from service.helper.service_comparator import ServiceComparator
 from service.tables import WmsServiceTable, WmsLayerTable, WfsServiceTable, PendingTasksTable
->>>>>>> 3da90b6e
 from service.tasks import async_increase_hits
 from service.models import Metadata, Layer, Service, FeatureType, Document, MetadataRelation, Style
 from service.tasks import async_remove_service_task
 from structure.models import User, Permission, PendingTask, Group, Organization, Contact
 from users.helper import user_helper
-<<<<<<< HEAD
-from service.utils import *
-=======
 from django.urls import reverse
 from django import forms
 
@@ -278,7 +263,6 @@
 
     return params
 
->>>>>>> 3da90b6e
 
 @check_session
 def index(request: HttpRequest, user: User):
@@ -394,9 +378,6 @@
             # TODO: we dont know this at this time; refactor this; async_remove function should add messages
             messages.success(request, 'Service %s successfully deleted.' % id)
 
-<<<<<<< HEAD
-
-=======
             return redirect(SERVICE_INDEX)
     else:
         # TODO: redirect to service:detail; show modal by default with error message
@@ -404,7 +385,6 @@
 
 
 # TODO: update function documentation
->>>>>>> 3da90b6e
 @check_session
 @check_permission(Permission(can_activate_service=True))
 def activate(request: HttpRequest, id: int, user: User):
@@ -508,62 +488,6 @@
 
     return BackendAjaxResponse(html="", has_dataset_doc=has_dataset_doc).get_response()
 
-<<<<<<< HEAD
-
-@log_proxy
-# TODO: currently the preview is not pretty. Refactor this method to get a pretty preview img by consider the right scale of the layers
-def get_service_metadata_preview(request: HttpRequest, id: int):
-    """ Returns the service metadata previe als png for a given metadata id
-
-    Args:
-        request (HttpRequest): The incoming request
-        id (int): The metadata id
-    Returns:
-         A HttpResponse containing the png preview
-    """
-    md = Metadata.objects.get(id=id)
-
-    if md.service.servicetype.name == ServiceEnum.WMS.value and md.service.is_root:
-        layer = Layer.objects.get(
-            parent_service=Service.objects.get(id=md.service.id),
-            parent_layer=None,
-        )
-
-    elif md.service.servicetype.name == ServiceEnum.WMS.value and not md.service.is_root:
-        layer = md.service.layer
-
-    layer = layer.identifier
-    bbox = md.find_max_bounding_box()
-    bbox = str(bbox.extent).replace("(", "").replace(")", "")  # this is a little dumb, you may choose something better
-
-    data = {
-        "request": ServiceOperationEnum.GET_MAP.value,
-        "version": VersionEnum.V_1_1_1.value,
-        "layers": layer,
-        "srs": DEFAULT_SRS_STRING,
-        "bbox": bbox,
-        "format": "png",
-        "width": 200,
-        "height": 200,
-    }
-
-    query_data = QueryDict('', mutable=True)
-    query_data.update(data)
-
-    request_post = request.POST
-    request.POST._mutable = True
-    request.POST = query_data
-    request.method = 'POST'
-
-    operation_request_handler = OGCOperationRequestHandler(request=request, metadata=md)
-    img = operation_request_handler.get_operation_response(post_data=data)  # img is returned as a byte code
-
-    return HttpResponse(img, content_type='image/png')
-
-
-@log_proxy
-=======
->>>>>>> 3da90b6e
 def get_capabilities(request: HttpRequest, id: int):
     """ Returns the current capabilities xml file
 
@@ -652,7 +576,6 @@
     return HttpResponse(doc, content_type='application/xml')
 
 
-<<<<<<< HEAD
 @log_proxy
 def get_metadata_html(request: HttpRequest, id: int):
     """ Returns the metadata as html rendered view
@@ -712,8 +635,6 @@
     return render(request, base_template, params, )
 
 
-=======
->>>>>>> 3da90b6e
 @log_proxy
 def get_capabilities_original(request: HttpRequest, id: int):
     """ Returns the current capabilities xml file
@@ -756,11 +677,7 @@
 
 
 @check_session
-<<<<<<< HEAD
-def wms(request: HttpRequest, user: User):
-=======
 def wms_index(request: HttpRequest, user: User):
->>>>>>> 3da90b6e
     """ Renders an overview of all wms
 
     Args:t
@@ -777,21 +694,6 @@
                                  template_name=DJANGO_TABLES2_BOOTSTRAP4_CUSTOM_TEMPLATE,
                                  orderable=False, user=user,)
 
-<<<<<<< HEAD
-    # run creation async!
-    try:
-        pending_task = tasks.async_new_service.delay(url_dict, user.id, register_group, register_for_organization,
-                                                     external_auth)
-        # pending_task = tasks.async_new_service(url_dict, user.id, register_group, register_for_organization, external_auth)
-    except Exception as e:
-        template = "overlay/error.html"
-        params = {
-            "error_code": e.args[0],
-            "page_indicator_list": [False, False, True],
-        }
-        html = render_to_string(template_name=template, request=request, context=params)
-        return BackendAjaxResponse(html).get_response()
-=======
     params = {
         "pt_table": pt_table,
         "new_service_form": RegisterNewServiceWizardPage1(),
@@ -799,7 +701,6 @@
         "user": user,
         "wizard_finished": False
     }
->>>>>>> 3da90b6e
 
     params.update(_prepare_wms_table(request, user, ))
 
@@ -910,10 +811,6 @@
             "new_service": new_service,
             "page_indicator_list": [False, True],
         }
-<<<<<<< HEAD
-        # request.session["update_confirmed"] = True
-=======
->>>>>>> 3da90b6e
     context = DefaultContext(request, params, user)
     return render(request, template, context.get_context())
 
@@ -1003,11 +900,7 @@
 
 #TODO: refactor this method
 @check_session
-<<<<<<< HEAD
-def wfs(request: HttpRequest, user: User):
-=======
 def wfs_index(request: HttpRequest, user: User):
->>>>>>> 3da90b6e
     """ Renders an overview of all wfs
 
     Args:
