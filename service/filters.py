import django_filters
from django import forms
from django.core.exceptions import ObjectDoesNotExist
from django.db.models import Q

from MrMap.filtersets import MrMapFilterSet
from MrMap.widgets import BootstrapDatePickerRangeWidget
from service.models import Metadata, Layer, FeatureType, ProxyLog, ServiceType
from django.utils.translation import gettext_lazy as _

from structure.models import MrMapGroup, MrMapUser


class ChildLayerFilter(django_filters.FilterSet):
    child_layer_title = django_filters.CharFilter(field_name='metadata',
                                                  lookup_expr='title__icontains',
                                                  label=_('Layer title contains'))

    class Meta:
        model = Layer
        fields = []


class FeatureTypeFilter(django_filters.FilterSet):
    child_layer_title = django_filters.CharFilter(field_name='metadata',
                                                  lookup_expr='title__icontains',
                                                  label=_('Featuretype tile contains'))

    class Meta:
        model = FeatureType
        fields = []


class MetadataWmsFilter(django_filters.FilterSet):
    wms_search = django_filters.CharFilter(method='filter_search_over_all',
                                           label=_('Search'))

    @staticmethod
    def filter_search_over_all(queryset, name, value):  # parameter name is needed cause 3 values are expected

        return queryset.filter(title__icontains=value) | \
               queryset.filter(contact__organization_name__icontains=value) | \
               queryset.filter(service__created_by__name__icontains=value) | \
               queryset.filter(service__published_for__organization_name__icontains=value) | \
               queryset.filter(created__icontains=value)

    class Meta:
        model = Metadata
        fields = []


class MetadataWfsFilter(django_filters.FilterSet):
    wfs_search = django_filters.CharFilter(method='filter_search_over_all',
                                           label='Search')

    @staticmethod
    def filter_search_over_all(queryset, name, value):  # parameter name is needed cause 3 values are expected

        return queryset.filter(title__icontains=value) | \
               queryset.filter(contact__organization_name__icontains=value) | \
               queryset.filter(service__created_by__name__icontains=value) | \
               queryset.filter(service__published_for__organization_name__icontains=value) | \
               queryset.filter(created__icontains=value)

    class Meta:
        model = Metadata
        fields = []


<<<<<<< HEAD
class MetadataDatasetFilter(django_filters.FilterSet):
    dataset_search = django_filters.CharFilter(method='filter_search_over_all',
                                               label='Search')

    @staticmethod
    def filter_search_over_all(queryset, name, value):  # parameter name is needed cause 3 values are expected

        return queryset.filter(title__icontains=value)

    class Meta:
        model = Metadata
=======
class ProxyLogTableFilter(MrMapFilterSet):
    dr = django_filters.DateTimeFromToRangeFilter(
        label=_("Timestamp"),
        field_name='timestamp',
        method='filter_date_range',
        widget=BootstrapDatePickerRangeWidget(),
        help_text=_("Search in a date range.")
    )
    t = django_filters.ModelMultipleChoiceFilter(
        label=_("Service type"),
        field_name='metadata__service__servicetype',
        queryset=ServiceType.objects.all(),
        widget=forms.CheckboxSelectMultiple,
        help_text=_("Filter by a service type.")
    )
    s = django_filters.CharFilter(
        label=_("Service title"),
        field_name='metadata__title',
        lookup_expr='icontains',
        help_text=_("Filter by the title of a service.")
    )
    mid = django_filters.NumberFilter(
        min_value=1,
        label=_("Metadata ID"),
        field_name='metadata__id',
        help_text=_("Filter by the ID of the metadata (#123 in service title).")
    )
    u = django_filters.CharFilter(
        label=_("User"),
        field_name='user',
        lookup_expr='username__icontains',
        help_text=_("Filter by a username.")
    )
    g = django_filters.NumberFilter(
        min_value=1,
        label=_("User group"),
        method="filter_logged_group",
        help_text=_("Filter by the ID of a group.")
    )

    def filter_logged_group(self, queryset, name, value):
        """ Filters by a group id, which the logged user must be a member of.

        Due to our group->MrMapGroup architecture and the public group system, we need an extra filter method.

        Args:
            queryset: The queryset to be filtered
            name: The parameter name
            value: THe parameter value
        Returns:
            queryset: The filtered queryset
        """
        if value is not None:
            try:
                user_group = MrMapGroup.objects.get(id=value)
                users = MrMapUser.objects.filter(
                    groups=user_group
                )

                q =Q()
                q |= Q(user__in=users)

                # If a public group is requested, we need to make sure that GuestUser/AnonymousUser logs are returned as well
                if user_group.is_public_group:
                    q |= Q(user=None)

                queryset = queryset.filter(
                    q
                )
            except ObjectDoesNotExist:
                pass
        return queryset

    def filter_date_range(self, queryset, name, value):
        """ Replaces start and stop range DateTime with 00:00:00 and 23:59:59 to cover full days

        Args:
            queryset: The queryset to be filtered
            name: The parameter name
            value: THe parameter value
        Returns:
            queryset: The filtered queryset
        """
        start = value.start.replace(hour=0, minute=0, second=0)
        stop = value.stop.replace(hour=23, minute=59, second=59)
        queryset = queryset.filter(
            timestamp__gte=start,
            timestamp__lte=stop
        )
        return queryset

    class Meta:
        model = ProxyLog
>>>>>>> 96a2f26b
        fields = []<|MERGE_RESOLUTION|>--- conflicted
+++ resolved
@@ -67,19 +67,6 @@
         fields = []
 
 
-<<<<<<< HEAD
-class MetadataDatasetFilter(django_filters.FilterSet):
-    dataset_search = django_filters.CharFilter(method='filter_search_over_all',
-                                               label='Search')
-
-    @staticmethod
-    def filter_search_over_all(queryset, name, value):  # parameter name is needed cause 3 values are expected
-
-        return queryset.filter(title__icontains=value)
-
-    class Meta:
-        model = Metadata
-=======
 class ProxyLogTableFilter(MrMapFilterSet):
     dr = django_filters.DateTimeFromToRangeFilter(
         label=_("Timestamp"),
@@ -173,5 +160,18 @@
 
     class Meta:
         model = ProxyLog
->>>>>>> 96a2f26b
+        fields = []
+
+
+class MetadataDatasetFilter(django_filters.FilterSet):
+    dataset_search = django_filters.CharFilter(method='filter_search_over_all',
+                                               label='Search')
+
+    @staticmethod
+    def filter_search_over_all(queryset, name, value):  # parameter name is needed cause 3 values are expected
+
+        return queryset.filter(title__icontains=value)
+
+    class Meta:
+        model = Metadata
         fields = []