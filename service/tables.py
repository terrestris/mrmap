import csv

import django_tables2 as tables
from django.urls import reverse
from django.utils.html import format_html
from django_bootstrap_swt.components import ProgressBar, Link, Tag, Badge, Accordion
from django_bootstrap_swt.utils import RenderHelper

from MrMap.columns import MrMapColumn
from MrMap.icons import IconEnum
from MrMap.tables import MrMapTable
from django.db.models import Count
from django.utils.translation import gettext_lazy as _

from csw.models import HarvestResult
<<<<<<< HEAD
from monitoring.enums import HealthStateEnum
from monitoring.settings import DEFAULT_UNKNOWN_MESSAGE, WARNING_RELIABILITY, CRITICAL_RELIABILITY
from quality.models import ConformityCheckRun
from quality.settings import DEFAULT_UNKNOWN_MESSAGE as QUALITY_UNKNOWN_MESSAGE, DEFAULT_SUCCESS_MESSAGE as QUALITY_SUCCESS_MESSAGE, DEFAULT_FAIL_MESSAGE as QUALITY_FAIL_MESSAGE
from quality.view_models import get_quality_dropdown_model
from service.helper.enums import ResourceOriginEnum, PendingTaskEnum, MetadataEnum
from service.models import MetadataRelation, Metadata
from structure.permissionEnums import PermissionEnum


def _get_action_btns_for_service_table(table, record):
    btns = ''
    btns += table.get_btn(
        href=reverse('resource:activate', args=(record.id, ))+f"?current-view={table.current_view}",
        btn_color=get_theme(table.user)["TABLE"]["BTN_WARNING_COLOR" if record.is_active else "BTN_SUCCESS_COLOR"],
        btn_value=get_theme(table.user)["ICONS"]["POWER_OFF"],
        permission=PermissionEnum.CAN_EDIT_METADATA,
        tooltip=format_html(_("Deactivate") if record.is_active else _("Activate")),
        tooltip_placement='left', )

    btns += table.get_btn(
        href=reverse('resource:new-pending-update', args=(record.id, ))+f"?current-view={table.current_view}",
        btn_color=get_theme(table.user)["TABLE"]["BTN_INFO_COLOR"],
        btn_value=get_theme(table.user)["ICONS"]['UPDATE'],
        permission=PermissionEnum.CAN_UPDATE_RESOURCE,
        tooltip=format_html(_("Update"), ),
        tooltip_placement='left', )

    btns += table.get_btn(
        href=reverse('monitoring:run-monitoring', args=(record.id, ))+f"?current-view={table.current_view}",
        btn_color=get_theme(table.user)["TABLE"]["BTN_INFO_COLOR"],
        btn_value=get_theme(table.user)["ICONS"]['HEARTBEAT'],
        permission=PermissionEnum.CAN_RUN_MONITORING,
        tooltip=format_html(_("Run health check"), ),
        tooltip_placement='left', )

    quality_vm = get_quality_dropdown_model(record)
    btns += table.get_dropdown_btn(
        btn_color=get_theme(table.user)["TABLE"]["BTN_INFO_COLOR"],
        btn_value=get_theme(table.user)["ICONS"]['VALIDATION'],
        btn_disabled=quality_vm["disabled"],
        btn_loading=quality_vm["running"],
        btn_options=[{"label": c.name, "href": reverse('quality:check', args=(
            record.id,)) + f'?config_id={c.id}&current-view={table.current_view}'}
                     for c in quality_vm["configs"]],
        permission=PermissionEnum.CAN_RUN_VALIDATION,
        tooltip=format_html(_("Run validation"), ),
        tooltip_placement='left',)

    btns += table.get_btn(
        href=reverse('editor:edit', args=(record.id,)) + f"?current-view={table.current_view}",
        btn_color=get_theme(table.user)["TABLE"]["BTN_WARNING_COLOR"],
        btn_value=get_theme(table.user)["ICONS"]['EDIT'],
        permission=PermissionEnum.CAN_EDIT_METADATA,
        tooltip=format_html(_("Edit metadata"), ),
        tooltip_placement='left', )

    btns += table.get_btn(
        href=reverse('editor:edit_access', args=(record.id,)),
        btn_color=get_theme(table.user)["TABLE"]["BTN_WARNING_COLOR"],
        btn_value=get_theme(table.user)["ICONS"]['ACCESS'],
        permission=PermissionEnum.CAN_EDIT_METADATA,
        tooltip=format_html(_("Edit access"), ),
        tooltip_placement='left', )

    btns += table.get_btn(
        href=reverse('editor:restore', args=(record.id, ))+f"?current-view={table.current_view}",
        btn_color=get_theme(table.user)["TABLE"]["BTN_DANGER_COLOR"],
        btn_value=get_theme(table.user)["ICONS"]['UNDO'],
        permission=PermissionEnum.CAN_EDIT_METADATA,
        tooltip=format_html(_("Restore metadata"), ),
        tooltip_placement='left',
    )

    btns += table.get_btn(
        href=reverse('resource:remove', args=(record.id,)) + f"?current-view={table.current_view}",
        btn_color=get_theme(table.user)["TABLE"]["BTN_DANGER_COLOR"],
        btn_value=get_theme(table.user)["ICONS"]['REMOVE'],
        permission=PermissionEnum.CAN_REMOVE_RESOURCE,
        tooltip=format_html(_("Remove"), ),
        tooltip_placement='left',
    )

    if len(btns) == 0:
        # User has no permission for anything!
        btns = _("No permissions!")
    return format_html(btns)
=======
from service.helper.enums import MetadataEnum, OGCServiceEnum
from service.models import MetadataRelation, Metadata, FeatureTypeElement, ProxyLog
from structure.models import PendingTask
>>>>>>> 94669e69


TOOLTIP_TITLE = _('The resource title')
TOOLTIP_ACTIVE = _('Shows whether the resource is active or not.')
TOOLTIP_SECURED_ACCESS = _('Shows whether the resource is only accessible for certain groups and/or in certain areas.')
TOOLTIP_SECURED_EXTERNALLY = _('Shows whether the resource needs authentication to its origin server.')
TOOLTIP_VERSION = _('The resource version')
TOOLTIP_DATA_PROVIDER = _('The organization which provides the resource.')
TOOLTIP_REGISTERED_BY_GROUP = _('The group which registered the resource.')
TOOLTIP_REGISTERED_FOR = _('The organization for which the resource is registered.')
TOOLTIP_CREATED_ON = _('The registration date.')
TOOLTIP_ACTIONS = _('Performable Actions')
TOOLTIP_STATUS = _(
    'Shows the status of the resource. You can see active state, secured access state and secured externally state.')
TOOLTIP_HEALTH = _('Shows the health status of the resource.')
TOOLTIP_VALIDATION = _('Shows the validation status of the resource')


class PendingTaskTable(tables.Table):
    bs4helper = None
    status = tables.Column(verbose_name=_('Status'),
                           accessor='status_icons',
                           attrs={"th": {"class": "col-sm-1"}})
    service = tables.Column(verbose_name=_('Service'),
                            accessor='service_uri',
                            attrs={"th": {"class": "col-sm-3"}})
    phase = tables.Column(verbose_name=_('Phase'),
                          attrs={"th": {"class": "col-sm-4"}})
    progress = tables.Column(verbose_name=_('Progress'),
                             attrs={"th": {"class": "col-sm-3"}})
    actions = tables.Column(verbose_name=_('Actions'),
                            accessor='action_buttons',
                            attrs={"td": {"style": "white-space:nowrap;"}, "th": {"class": "col-sm-1"}})

    class Meta:
        model = PendingTask
        fields = ('status', 'service', 'phase', 'progress', 'actions')
        template_name = "skeletons/django_tables2_bootstrap4_custom.html"
        prefix = 'pending-task-table'
        orderable = False

    def before_render(self, request):
        self.render_helper = RenderHelper(user_permissions=list(filter(None, request.user.get_all_permissions())))

<<<<<<< HEAD
    def get_validation_icons(self, passed):
        icons = ''
        theme_icons = get_theme(self.user)["ICONS"]
        if passed is None:
            icon_color = 'text-secondary'
            tooltip = QUALITY_UNKNOWN_MESSAGE
            theme_icon = theme_icons["VALIDATION_UNKNOWN"]
        elif passed:
            icon_color = 'text-success'
            tooltip = QUALITY_SUCCESS_MESSAGE
            theme_icon = theme_icons["VALIDATION"]
        else:
            icon_color = 'text-danger'
            tooltip = QUALITY_FAIL_MESSAGE
            theme_icon = theme_icons["VALIDATION_ERROR"]

        icons += self.get_icon(icon_color=icon_color,
                               icon=theme_icon,
                               tooltip=tooltip)
        return format_html(icons)

    def get_health_icons(self, record):
        icons = ''
        btn_color = 'btn-outline-secondary'
        health_state = record.get_health_state()
        if health_state:
            if health_state.health_state_code == HealthStateEnum.OK.value:
                # state is OK
                btn_color = 'btn-outline-success'
            elif health_state.health_state_code == HealthStateEnum.WARNING.value:
                # state is WARNING
                btn_color = 'btn-outline-warning'
            elif health_state.health_state_code == HealthStateEnum.CRITICAL.value:
                # state is CRITICAL
                btn_color = 'btn-outline-danger'
            tooltip = health_state.health_message

            icon = self.get_icon(icon=get_theme(self.user)["ICONS"]["HEARTBEAT"], )
        else:
            # state is unknown
            tooltip = DEFAULT_UNKNOWN_MESSAGE

            icon = self.get_icon(icon_color='text-secondary',
                                 icon=get_theme(self.user)["ICONS"]["HEARTBEAT"],)

        if health_state and not health_state.health_state_code == HealthStateEnum.UNKNOWN.value:
            icon = self.get_btn(href=reverse('monitoring:health-state', args=(record.id, )),
                                btn_value=icon,
                                btn_color=btn_color,
                                tooltip=tooltip,)

        icons += icon

        if health_state:
            for reason in health_state.reasons.all():
                if reason.health_state_code == HealthStateEnum.UNAUTHORIZED.value:
                    icons += self.get_icon(icon_color='text-info',
                                           icon=get_theme(self.user)["ICONS"]["PASSWORD"],
                                           tooltip=_(
                                               'Some checks can\'t get a result, cause the service needs an authentication for this request.'))
                    break

            badge_color = 'badge-success'
            if health_state.reliability_1w < CRITICAL_RELIABILITY:
                badge_color = 'badge-danger'
            elif health_state.reliability_1w < WARNING_RELIABILITY:
                badge_color = 'badge-warning'
            icons += '<br>' + self.get_badge(badge_color=badge_color,
                                             badge_pill=True,
                                             value=f'{round(health_state.reliability_1w, 2)} %',
                                             tooltip=_('Reliability statistic for one week.'))
=======
    def render_status(self, value):
        return format_html(self.render_helper.render_list_coherent(value))
>>>>>>> 94669e69

    def render_actions(self, value):
        self.render_helper.update_attrs = {"class": ["btn-sm"]}
        renderd_actions = self.render_helper.render_list_coherent(items=value)
        self.render_helper.update_attrs = None
        return format_html(renderd_actions)

    @staticmethod
    def render_progress(value):
        return ProgressBar(progress=round(value, 2)).render(safe=True)


class OgcServiceTable(tables.Table):
    bs4helper = None
    layers = tables.Column(verbose_name=_('Layers'), empty_values=[], accessor='service__child_services__count')
    featuretypes = tables.Column(verbose_name=_('Featuretypes'), empty_values=[], accessor='service__featuretypes__count')
    parent_service = tables.Column(verbose_name=_('Parent service'), empty_values=[],
                                   accessor='service__parent_service__metadata')
    status = tables.Column(verbose_name=_('Status'), empty_values=[], attrs={"td": {"style": "white-space:nowrap;"}})
    health = tables.Column(verbose_name=_('Health'), empty_values=[], )
    last_harvest = tables.Column(verbose_name=_('Last harvest'), empty_values=[], )
    collected_harvest_records = tables.Column(verbose_name=_('Collected harvest records'), empty_values=[], )
    actions = tables.Column(verbose_name=_('Actions'), empty_values=[], orderable=False,
                            attrs={"td": {"style": "white-space:nowrap;"}})

    class Meta:
        model = Metadata
        fields = ('title',
                  'layers',
                  'featuretypes',
                  'parent_service',
                  'status',
                  'health',
                  'service__service_type__version',
                  'last_harvest',
                  'collected_harvest_records',
                  'contact',
                  'service__created_by',
                  'service__published_for',
                  'created',
                  'actions')
        template_name = "skeletons/django_tables2_bootstrap4_custom.html"
        # todo: set this prefix dynamic
        prefix = 'ogc-service-table'

    def before_render(self, request):
        self.render_helper = RenderHelper(user_permissions=list(filter(None, request.user.all_permissions)))

    def render_title(self, record, value):
        return Link(url=record.detail_view_uri, content=value).render(safe=True)

    def render_last_haverest(self, value):
        harvest_result = HarvestResult.objects.filter(
            service=value
        ).order_by(
            "-created"
        ).first()

        return harvest_result.timestamp_start if harvest_result is not None else None

<<<<<<< HEAD
class WmsServiceTable(ResourceTable):

    attrs = {
        "th": {
            "class": "align-middle",
        }
    }
    wms_title = MrMapColumn(
        accessor='title',
        verbose_name=_('Title'),
        empty_values=[],
        attrs=attrs,
        tooltip=TOOLTIP_TITLE,
    )
    wms_status = MrMapColumn(
        verbose_name=_('Status'),
        empty_values=[False, ],
        attrs=attrs,
        tooltip=TOOLTIP_STATUS,
    )
    wms_health = MrMapColumn(
        verbose_name=_('Health'),
        empty_values=[False, ],
        attrs=attrs,
        tooltip=TOOLTIP_HEALTH,
    )
    wms_validation = MrMapColumn(
        verbose_name=_('Validity'),
        empty_values=[False, ],
        orderable=False,
        tooltip=TOOLTIP_VALIDATION
    )
    wms_version = MrMapColumn(
        accessor='service.service_type.version',
        verbose_name=_('Version'),
        attrs=attrs,
        tooltip=TOOLTIP_VERSION,
    )
    wms_data_provider = MrMapColumn(
        accessor='contact.organization_name',
        verbose_name=_('Data provider'),
        attrs=attrs,
        tooltip=TOOLTIP_DATA_PROVIDER,
    )
    wms_registered_by_group = MrMapColumn(
        accessor='service.created_by',
        verbose_name=_('Registered by group'),
        attrs=attrs,
        tooltip=TOOLTIP_REGISTERED_BY_GROUP,
    )
    wms_registered_for = MrMapColumn(
        accessor='service.published_for',
        verbose_name=_('Registered for'),
        attrs=attrs,
        tooltip=TOOLTIP_REGISTERED_FOR,
    )
    wms_created_on = MrMapColumn(
        accessor='created',
        verbose_name=_('Created on'),
        attrs=attrs,
        tooltip=TOOLTIP_CREATED_ON,
    )
    wms_actions = MrMapColumn(
        verbose_name=_('Actions'),
        empty_values=[],
        orderable=False,
        tooltip=TOOLTIP_ACTIONS,
        attrs={"td": {"style": "white-space:nowrap;"}}
    )

    def render_wms_title(self, value, record):
        return self.get_link(tooltip=_(f'Click to open the detail view of <strong>{value}</strong>.'),
                             href=reverse('resource:detail', args=(record.id,)),
                             value=value,
                             permission=None)

    def render_wms_status(self, record):
        return self.get_status_icons(record=record)

    def render_wms_health(self, record):
        return self.get_health_icons(record=record)

    def render_wms_validation(self, record):
        passed = None
        try:
            check_run = ConformityCheckRun.objects.get_latest_check(record)
            passed = check_run.passed
        except ConformityCheckRun.DoesNotExist:
            pass
        return self.get_validation_icons(passed=passed)

    def render_wms_data_provider(self, value, record):
        return self.get_link(tooltip=_(f'Click to open the detail view of <strong>{value}</strong>.'),
                             href=reverse('structure:detail-organization', args=(record.contact.id,)),
                             value=value,
                             permission=None)

    def render_wms_registered_by_group(self, value, record):
        return self.get_link(tooltip=_(f'Click to open the detail view of <strong>{value}</strong>.'),
                             href=reverse('structure:detail-group', args=(record.service.created_by.id,)),
                             value=value,
                             permission=None)

    def render_wms_registered_for(self, value, record):
        if record.service.published_for is not None:
            return self.get_link(tooltip=_(f'Click to open the detail view of <strong>{value}</strong>.'),
                                 href=reverse('structure:detail-organization', args=(record.service.published_for.id,)),
                                 value=value,
                                 permission=None)
        else:
            return value
=======
    def render_collected_haverest_records(self, value):
        harvest_result = HarvestResult.objects.filter(
            service=value
        ).order_by(
            "-created"
        ).first()
        return harvest_result.number_results if harvest_result is not None else None
>>>>>>> 94669e69

    def render_parent_service(self, value):
        return Link(url=value.detail_view_uri, content=value).render(safe=True)

    def render_status(self, record):
        self.render_helper.update_attrs = {'class': ['mr-1']}
        update_url_qs = self.render_helper.update_url_qs
        self.render_helper.update_url_qs = {}
        icons = self.render_helper.render_list_coherent(items=record.get_status_icons(), safe=True)
        self.render_helper.update_attrs = {}
        self.render_helper.update_url_qs = update_url_qs
        return format_html(icons)

    def render_health(self, record):
        return format_html(self.render_helper.render_list_coherent(items=record.get_health_icons(), safe=True))

    def render_contact(self, value):
        return Link(url=value.detail_view_uri, content=value).render(safe=True)

    def render_service__created_by(self, value):
        return Link(url=value.detail_view_uri, content=value).render(safe=True)

    def render_service__published_for(self, value):
        return Link(url=value.detail_view_uri, content=value).render(safe=True)

    def render_actions(self, record):
        self.render_helper.update_attrs = {"class": ["btn-sm", "mr-1"]}
        renderd_actions = self.render_helper.render_list_coherent(items=record.get_actions())
        self.render_helper.update_attrs = None
        return format_html(renderd_actions)

    def order_layers(self, queryset, is_descending):
        queryset = queryset.annotate(
            count=Count("service__child_services")
        ).order_by(("-" if is_descending else "") + "count")
        return queryset, True

    def order_wfs_featuretypes(self, queryset, is_descending):
        queryset = queryset.annotate(
            count=Count("service__featuretypes")
        ).order_by(("-" if is_descending else "") + "count")
        return queryset, True

    def order_status(self, queryset, is_descending):
        is_descending_str = "-" if is_descending else ""
        queryset = queryset.order_by(is_descending_str + "is_active",
                                     is_descending_str + "is_secured",
                                     is_descending_str + "external_authentication", )
        return queryset, True

    def order_health(self, queryset, is_descending):
        # TODO:
        return queryset, True


class DatasetTable(tables.Table):
    bs4helper = None
    related_objects = MrMapColumn(verbose_name=_('Related objects'), accessor='related_to__all', empty_values=[])
    origins = MrMapColumn(verbose_name=_('Origins'), empty_values=[])
    actions = tables.Column(verbose_name=_('Actions'), empty_values=[], orderable=False,
                            attrs={"td": {"style": "white-space:nowrap;"}})

    class Meta:
        model = Metadata
        fields = ('title',
                  'related_objects',
                  'origins',
                  'actions')
        template_name = "skeletons/django_tables2_bootstrap4_custom.html"
        # todo: set this prefix dynamic
        prefix = 'wms-table'

    def before_render(self, request):
        self.render_helper = RenderHelper(user_permissions=list(filter(None, request.user.get_all_permissions())))

    def render_title(self, value, record):
        return Link(url=record.detail_html_view_uri, content=value, open_in_new_tab=True).render(safe=True)

    def render_related_objects(self, value):
        link_list = []
        for metadata in value:
            if metadata.metadata_type == MetadataEnum.FEATURETYPE.value:
                kind_of_resource_icon = IconEnum.FEATURETYPE.value
                kind_of_resource = "Featuretype"
            elif metadata.metadata_type == MetadataEnum.LAYER.value:
                kind_of_resource_icon = IconEnum.LAYER.value
                kind_of_resource = "Layer"
            else:
                kind_of_resource_icon = ""
                kind_of_resource = ""
            kind_of_resource_icon = Tag(tag='i', attrs={"class": [kind_of_resource_icon]}, ).render()

            link_list.append(Link(url=metadata.detail_view_uri,
                                  content=format_html(kind_of_resource_icon + f" {metadata.title} [{metadata.id}]"),
                                  tooltip=_(f'Click to open the detail view of related {kind_of_resource} <strong>{metadata.title} [{metadata.id}]"</strong>'),), )
        return format_html(self.render_helper.render_list_coherent(items=link_list))

    def render_origins(self, record):
        related_metadatas = MetadataRelation.objects.filter(
            to_metadata=record
        )
        origin_list = []
        rel_mds = list(record.related_metadatas.all())
        relations = list(related_metadatas) + rel_mds
        for relation in relations:
            origin_list.append(f"{relation.origin}")

        return format_html(', '.join(origin_list))

    def render_actions(self, record):
        self.render_helper.update_attrs = {"class": ["btn-sm", "mr-1"]}
        renderd_actions = self.render_helper.render_list_coherent(items=record.get_actions())
        self.render_helper.update_attrs = None
        return format_html(renderd_actions)


class FeatureTypeElementTable(tables.Table):
    class Meta:
<<<<<<< HEAD
        row_attrs = {
            "class": "text-center"
        }

    wfs_title = MrMapColumn(
        accessor='title',
        verbose_name=_('Title'),
        tooltip=TOOLTIP_TITLE,
    )
    wfs_featuretypes = MrMapColumn(
        verbose_name=_('Featuretypes'),
        empty_values=[], )
    wfs_status = MrMapColumn(
        verbose_name=_('Status'),
        empty_values=[False, ],
        tooltip=TOOLTIP_STATUS,
    )
    wfs_health = MrMapColumn(
        verbose_name=_('Health'),
        empty_values=[False, ],
        tooltip=TOOLTIP_HEALTH,
    )
    wfs_validation = MrMapColumn(
        verbose_name=_('Validity'),
        empty_values=[False, ],
        orderable=False,
        tooltip=TOOLTIP_VALIDATION
    )
    wfs_version = MrMapColumn(
        accessor='service.service_type.version',
        verbose_name=_('Version'),
        tooltip=TOOLTIP_VERSION,
    )
    wfs_data_provider = MrMapColumn(
        accessor='contact.organization_name',
        verbose_name=_('Data provider'),
        tooltip=TOOLTIP_DATA_PROVIDER,
    )
    wfs_registered_by_group = MrMapColumn(
        accessor='service.created_by',
        verbose_name=_('Registered by group'),
        tooltip=TOOLTIP_REGISTERED_BY_GROUP,
    )
    wfs_registered_for = MrMapColumn(
        accessor='service.published_for',
        verbose_name=_('Registered for'),
        tooltip=TOOLTIP_REGISTERED_FOR,
    )
    wfs_created_on = MrMapColumn(
        accessor='created',
        verbose_name=_('Created on'),
        tooltip=TOOLTIP_CREATED_ON,
    )
    wfs_actions = MrMapColumn(
        verbose_name=_('Actions'),
        empty_values=[],
        orderable=False,
        tooltip=TOOLTIP_ACTIONS,
        attrs={"td": {"style": "white-space:nowrap;"}}
    )

    def render_wfs_title(self, value, record):
        return self.get_link(tooltip=_(f'Click to open the detail view of <strong>{value}</strong>.'),
                             href=reverse('resource:detail', args=(record.id,)),
                             value=value,
                             permission=None)

    @staticmethod
    def render_wfs_featuretypes(record):
        count = record.service.featuretypes.count()
        return str(count)

    def render_wfs_status(self, record):
        return self.get_status_icons(record=record)

    def render_wfs_health(self, record):
        return self.get_health_icons(record=record)

    def render_wfs_validation(self, record):
        passed = None
        try:
            check_run = ConformityCheckRun.objects.get_latest_check(record)
            passed = check_run.passed
        except ConformityCheckRun.DoesNotExist:
            pass
        return self.get_validation_icons(passed=passed)

    def render_wfs_data_provider(self, value, record):
        return self.get_link(tooltip=_(f'Click to open the detail view of <strong>{value}</strong>.'),
                             href=reverse('structure:detail-organization', args=(record.contact.id,)),
                             value=value,
                             permission=None)

    def render_wfs_registered_by_group(self, value, record):
        return self.get_link(tooltip=_(f'Click to open the detail view of <strong>{value}</strong>.'),
                             href=reverse('structure:detail-group', args=(record.service.created_by.id,)),
                             value=value,
                             permission=None)

    def render_wfs_registered_for(self, value, record):
        if record.service.published_for is not None:
            return self.get_link(tooltip=_(f'Click to open the detail view of <strong>{value}</strong>.'),
                                 href=reverse('structure:detail-organization', args=(record.service.published_for.id,)),
                                 value=value,
                                 permission=None)
        else:
            return value
=======
        model = FeatureTypeElement
        fields = ('name', 'type', )

>>>>>>> 94669e69

class ResourceDetailTable(tables.Table):
    bs4helper = None
    parent_service = tables.Column(verbose_name=_('Parent service'))
    bbox_lat_lon = tables.Column(verbose_name=_('Bbox lat lon'))
    scale_min_max = tables.Column(verbose_name=_('Scale range'), empty_values=[])
    mime_types = tables.Column(verbose_name=_('Mime types'), empty_values=[], attrs={'td': {'class': 'col-sm-10'}})

    class Meta:
        model = Metadata
        fields = ('public_id',
                  'service__service_type__name',
                  'service__service_type__version',
                  'last_modified',
                  'service__layer__identifier',
                  'parent_service',
                  'contact__person_name',
                  'contact__organization_name',
                  'contact__phone',
                  'contact__facsimile',
                  'contact__email',
                  'contact__address',
                  'contact__city',
                  'contact__postal_code',
                  'contact__state_or_province',
                  'contact__country',
                  'title',
                  'abstract',
                  'online_resource',
                  'keywords__all',
                  'access_constraints',
                  'service__layer__is_available',
                  'service__layer__is_queryable',
                  'service__layer__is_opaque',
                  'service__layer__is_cascaded',
                  'featuretype__is_searchable',
                  'is_secured',
                  'hits',
                  'scale_min_max',
                  'bbox_lat_lon',
                  'featuretype__default_srs',
                  'reference_system__all',
                  'mime_types',
                  )
        template_name = "skeletons/django_tables2_vertical_table.html"
        # todo: set this prefix dynamic
        prefix = 'layer-detail-table'
        orderable = False

    def __init__(self, *args, **kwargs):
        super(ResourceDetailTable, self).__init__(*args, **kwargs)
        self.exclude = []
        if self.data[0].is_metadata_type(MetadataEnum.SERVICE):
            self.exclude.extend(['parent_service',
                                 'service__layer__identifier',
                                 'service__layer__is_available',
                                 'service__layer__is_queryable',
                                 'service__layer__is_opaque',
                                 'service__layer__is_cascaded',
                                 'scale_min_max',
                                 'bbox_lat_lon',
                                 'featuretype__default_srs', ])
            if self.data[0].is_service_type(OGCServiceEnum.WFS):
                self.exclude.extend(['featuretype__is_searchable', ])
        else:
            self.exclude.extend([
                'access_constraints',
                'service__service_type__name',
                'service__service_type__version',
                'last_modified',
                'online_resource',
                'contact__person_name',
                'contact__organization_name',
                'contact__phone',
                'contact__facsimile',
                'contact__email',
                'contact__address',
                'contact__city',
                'contact__postal_code',
                'contact__state_or_province',
                'contact__country',
            ])

            if self.data[0].is_metadata_type(MetadataEnum.FEATURETYPE):
                self.exclude.extend(['service__layer__identifier',
                                     'service__layer__is_available',
                                     'service__layer__is_queryable',
                                     'service__layer__is_opaque',
                                     'service__layer__is_cascaded',
                                     'scale_min_max', ])

                self.columns['parent_service'].column.accessor = 'featuretype__parent_service__metadata'
                self.columns['bbox_lat_lon'].column.accessor = 'featuretype__bbox_lat_lon'
            else:
                self.exclude.extend(['featuretype__default_srs', ])
                self.columns['parent_service'].column.accessor = 'service__parent_service__metadata'
                self.columns['bbox_lat_lon'].column.accessor = 'service__layer__bbox_lat_lon'

    def render_parent_service(self, value):
        return Link(url=value.detail_view_uri, content=value).render(safe=True)

    def render_online_resource(self, value):
        return Link(url=value, content=value).render(safe=True)

    def render_keywords__all(self, value):
        badges = ''
        for kw in value:
            badges += Badge(content=kw, badge_pill=True)
        return format_html(badges) if value else _('No keywords provided')

    def render_scale_min_max(self, record):
        return f'[{record.service.layer.scale_min}, {record.service.layer.scale_max}]'

    def render_bbox_lat_lon(self, value):
        if value.area > 0.0:
            return None # LeafletClient(polygon=value).render(safe=True)
        else:
            return _('No spatial data provided!')

    def render_featuretype__default_srs(self, value):
        badge = Badge(content=f'{value.prefix}:{value.code}', badge_pill=True).render(safe=True)
        return badge if value else _('No default reference system provided')

    def render_reference_system__all(self, value):
        badges = ''
        for kw in value:
            badges += Badge(content=f'{kw.prefix}:{kw.code}', badge_pill=True)
        return format_html(badges) if value else _('No additional reference systems provided')

    def render_mime_types(self, record):
        mime_types = {}
        formats = record.get_formats()
        for mime in formats:
            op = mime_types.get(mime.operation)
            if op is None:
                op = []
            op.append(mime.mime_type)
            mi = {mime.operation: op}
            mime_types.update(mi)
        mime_type_accordions = ''
        for key, values in mime_types.items():
            badges = ''
            for value in values:
                badges += Badge(content=value)
            mime_type_accordions += Accordion(btn_value=key, content=badges)
        return format_html(mime_type_accordions)


class ChildLayerTable(MrMapTable):
    id = tables.Column(visible=False)
    title = tables.Column(visible=False)
    child_layer_title = tables.Column(empty_values=[], order_by='title', )

    caption = _("Shows all child layer of current WMS.")

    @staticmethod
    def render_child_layer_title(record):
        url = reverse('resource:get-metadata-html', args=(record['id'],))

        if record['sublayers_count'] > 0:
            return format_html("<a href='{}'>{} <span class='badge badge-secondary'>{}</span></a>",
                               url,
                               record['title'],
                               record['sublayers_count'])
        else:
            return format_html("<a href='{}'>{}</a>",
                               url,
                               record['title'], )


class FeatureTypeTable(MrMapTable):
    id = tables.Column(visible=False)
    title = tables.Column(visible=False)
    featuretype_title = tables.Column(empty_values=[], order_by='title', )

    caption = _("Shows all featuretypes of current WFS.")

    @staticmethod
    def render_featuretype_title(record):
        url = reverse('resource:get-metadata-html', args=(record['id'],))

        return format_html("<a href='{}'>{}</a>",
                           url,
                           record['title'], )


class CoupledMetadataTable(MrMapTable):
    id = tables.Column(visible=False)
    title = tables.Column(visible=False)
    coupled_metadata_title = tables.Column(empty_values=[], order_by='title', )

    caption = _("Shows all coupled metadata of current service.")

    @staticmethod
    def render_coupled_metadata_title(record):
        url = reverse('resource:get-metadata-html', args=(record['id'],))

        return format_html("<a href='{}'>{}</a>",
                           url,
                           record['title'], )


class UpdateServiceElements(MrMapTable):
    title = tables.Column(empty_values=[], )
    identifier = tables.Column(empty_values=[], )


class ProxyLogTable(tables.Table):
    caption = _("Shows all logs for a service.")
    user = tables.Column(default='Public group')

    class Meta:
<<<<<<< HEAD
        row_attrs = {
            "class": "text-center"
        }
    metadata_id = MrMapColumn(
        accessor='metadata.id',
        verbose_name=_('Service ID'),
        tooltip=_("The title of the related service")
    )
    metadata_title = MrMapColumn(
        accessor='metadata.title',
        verbose_name=_('Service Title'),
        tooltip=_("The title of the related service")
    )
    user_name = MrMapColumn(
        accessor='user',
        verbose_name=_('User'),
        tooltip=_("Name of the user which produced this log entry")
    )
    timestamp = MrMapColumn(
        accessor='timestamp',
        verbose_name=_('Timestamp'),
        tooltip=_("Timestamp when the entry was produced")
    )
    operation = MrMapColumn(
        accessor='operation',
        tooltip=_("Operation param of the request"),
        verbose_name=_('Operation'),
    )
    megapixel = MrMapColumn(
        accessor='response_wms_megapixel',
        tooltip=_("Delivered megapixel of map material"),
        verbose_name=_('Response megapixel'),
    )
    features = MrMapColumn(
        accessor='response_wfs_num_features',
        tooltip=_("Delivered number of features"),
        verbose_name=_('Response features'),
    )

    def fill_csv_response(self, stream):
        csv_writer = csv.writer(stream)
        csv_writer.writerow([
            _("ID"),
            _("Title"),
            _("User"),
            _("Operation"),
            _("Delivered Features (WFS)"),
            _("Delivered Megapixel (WMS)"),
            _("Timestamp"),
        ])
        for log in self.data.data:
            csv_writer.writerow(
                [
                    log.metadata.id,
                    log.metadata.title,
                    log.user,
                    log.operation,
                    log.response_wfs_num_features,
                    log.response_wms_megapixel,
                    log.timestamp,
                ]
            )
        return stream.getvalue()


class DatasetTable(MrMapTable):
    caption = _("Shows all datasets which are configured in your Mr. Map environment. You can Edit them if you want.")

    dataset_title = MrMapColumn(
        accessor='title',
        verbose_name=_('Title'),
        tooltip=TOOLTIP_TITLE,
    )
    dataset_related_objects = MrMapColumn(
        verbose_name=_('Related objects'),
        empty_values=[],
        tooltip=_('The related service from which this dataset is referenced'),)
    dataset_origins = MrMapColumn(
        verbose_name=_('Origins'),
        empty_values=[],
        tooltip=_('How the resource got into the system.'))
    dataset_validation = MrMapColumn(
        verbose_name=_('Validity'),
        orderable=False,
        empty_values=[False, ],
        tooltip=TOOLTIP_VALIDATION
    )
    dataset_actions = MrMapColumn(
        verbose_name=_('Actions'),
        empty_values=[],
        orderable=False,
        tooltip=TOOLTIP_ACTIONS,
        attrs={"td": {"style": "white-space:nowrap;"}})

    def render_dataset_title(self, value, record):
        return self.get_link(tooltip=_(f'Click to open the html view of dataset <strong>{value}</strong>'),
                             href=reverse('resource:get-metadata-html', args=(record.id,)),
                             value=value,
                             permission=None,
                             open_in_new_tab=True,)

    def render_dataset_related_objects(self, record):
        related_metadatas = Metadata.objects.filter(
            related_metadata__metadata_to=record
        ).prefetch_related(
            "related_metadata"
        )
        link_list = []
        for metadata in related_metadatas:
            if metadata.metadata_type == MetadataEnum.FEATURETYPE.value:
                kind_of_resource_icon = "WFS"
                kind_of_resource = "Featuretype"
            elif metadata.metadata_type == MetadataEnum.LAYER.value:
                kind_of_resource_icon = "LAYER"
                kind_of_resource = "Layer"
            else:
                kind_of_resource_icon = "NONE"
                kind_of_resource = ""
            kind_of_resource_icon = self.get_icon(icon=get_theme(self.user)["ICONS"][kind_of_resource_icon],)
            link = self.get_link(tooltip=_(f'Click to open the detail view of related {kind_of_resource} <strong>{metadata.title} [{metadata.id}]"</strong>'),
                                 href=reverse('resource:detail', args=(metadata.id,)),
                                 value=format_html(kind_of_resource_icon + f" {metadata.title} [{metadata.id}]"),
                                 permission=None,)
            link_list.append(link, )
        return format_html(', '.join(link_list))

    def render_dataset_origins(self, record):
        related_metadatas = MetadataRelation.objects.filter(
            metadata_to=record
        )
        origin_list = []
        rel_mds = list(record.related_metadata.all())
        relations = list(related_metadatas) + rel_mds
        for relation in relations:
            origin_list.append(f"{relation.origin}")

        return format_html(', '.join(origin_list))

    def render_dataset_validation(self, record):
        passed = None
        try:
            check_run = ConformityCheckRun.objects.get_latest_check(record)
            passed = check_run.passed
        except ConformityCheckRun.DoesNotExist:
            pass
        return self.get_validation_icons(passed=passed)

    def render_dataset_actions(self, record):
        is_mr_map_origin = not MetadataRelation.objects.filter(
            metadata_to=record
        ).exclude(
            origin=ResourceOriginEnum.EDITOR.value
        ).exists()

        btns = ''

        quality_vm = get_quality_dropdown_model(record)
        btns += self.get_dropdown_btn(
            btn_color=get_theme(self.user)["TABLE"]["BTN_INFO_COLOR"],
            btn_value=get_theme(self.user)["ICONS"]['VALIDATION'],
            btn_disabled=quality_vm["disabled"],
            btn_loading=quality_vm["running"],
            btn_options=[
                {"label": c.name, "href": reverse('quality:check', args=(
                    record.id,)) + f'?config_id={c.id}&current-view='
                                   f'{self.current_view}'}
                for c in quality_vm["configs"]],
            permission=PermissionEnum.CAN_RUN_VALIDATION,
            tooltip=format_html(_("Run validation"), ),
            tooltip_placement='left', )

        btns += self.get_btn(href=reverse('editor:dataset-metadata-wizard-instance', args=(record.id,))+f"?current-view={self.current_view}",
                             permission=PermissionEnum.CAN_EDIT_METADATA,
                             tooltip=format_html(_(f"Edit <strong>{record.title} [{record.id}]</strong> dataset")),
                             tooltip_placement='left',
                             btn_color=get_theme(self.user)["TABLE"]["BTN_WARNING_COLOR"],
                             btn_value=get_theme(self.user)["ICONS"]['EDIT'],)

        btns += self.get_btn(href=reverse('editor:restore-dataset-metadata', args=(record.id,))+f"?current-view={self.current_view}",
                             permission=PermissionEnum.CAN_EDIT_METADATA,
                             tooltip=format_html(_(f"Restore <strong>{record.title} [{record.id}]</strong> dataset")),
                             tooltip_placement='left',
                             btn_color=get_theme(self.user)["TABLE"]["BTN_DANGER_COLOR"],
                             btn_value=get_theme(self.user)["ICONS"]['UNDO'],
                             ) if not is_mr_map_origin else ''

        btns += self.get_btn(href=reverse('editor:remove-dataset-metadata', args=(record.id,))+f"?current-view={self.current_view}",
                             permission=PermissionEnum.CAN_REMOVE_DATASET_METADATA,
                             tooltip=format_html(_(f"Remove <strong>{record.title} [{record.id}]</strong> dataset"), ),
                             tooltip_placement='left',
                             btn_color=get_theme(self.user)["TABLE"]["BTN_DANGER_COLOR"],
                             btn_value=get_theme(self.user)["ICONS"]['REMOVE'],
                             ) if is_mr_map_origin else ''

        return format_html(btns)

    def get_validation_icons(self, passed):
        icons = ''
        theme_icons = get_theme(self.user)["ICONS"]
        if passed is None:
            icon_color = 'text-secondary'
            tooltip = QUALITY_UNKNOWN_MESSAGE
            theme_icon = theme_icons["VALIDATION_UNKNOWN"]
        elif passed:
            icon_color = 'text-success'
            tooltip = QUALITY_SUCCESS_MESSAGE
            theme_icon = theme_icons["VALIDATION"]
        else:
            icon_color = 'text-danger'
            tooltip = QUALITY_FAIL_MESSAGE
            theme_icon = theme_icons["VALIDATION_ERROR"]

        icons += self.get_icon(icon_color=icon_color,
                               icon=theme_icon,
                               tooltip=tooltip)
        return format_html(icons)
=======
        model = ProxyLog
        fields = ('metadata__id', 'metadata__title', 'timestamp', 'operation', 'response_wms_megapixel', 'response_wfs_num_features')
        sequence = ('metadata__id', 'metadata__title', 'user', '...')
        template_name = "skeletons/django_tables2_bootstrap4_custom.html"
        prefix = 'proxy-log-table'
>>>>>>> 94669e69
<|MERGE_RESOLUTION|>--- conflicted
+++ resolved
@@ -1,111 +1,18 @@
-import csv
-
 import django_tables2 as tables
 from django.urls import reverse
 from django.utils.html import format_html
 from django_bootstrap_swt.components import ProgressBar, Link, Tag, Badge, Accordion
 from django_bootstrap_swt.utils import RenderHelper
-
 from MrMap.columns import MrMapColumn
 from MrMap.icons import IconEnum
 from MrMap.tables import MrMapTable
 from django.db.models import Count
 from django.utils.translation import gettext_lazy as _
-
 from csw.models import HarvestResult
-<<<<<<< HEAD
-from monitoring.enums import HealthStateEnum
-from monitoring.settings import DEFAULT_UNKNOWN_MESSAGE, WARNING_RELIABILITY, CRITICAL_RELIABILITY
 from quality.models import ConformityCheckRun
-from quality.settings import DEFAULT_UNKNOWN_MESSAGE as QUALITY_UNKNOWN_MESSAGE, DEFAULT_SUCCESS_MESSAGE as QUALITY_SUCCESS_MESSAGE, DEFAULT_FAIL_MESSAGE as QUALITY_FAIL_MESSAGE
-from quality.view_models import get_quality_dropdown_model
-from service.helper.enums import ResourceOriginEnum, PendingTaskEnum, MetadataEnum
-from service.models import MetadataRelation, Metadata
-from structure.permissionEnums import PermissionEnum
-
-
-def _get_action_btns_for_service_table(table, record):
-    btns = ''
-    btns += table.get_btn(
-        href=reverse('resource:activate', args=(record.id, ))+f"?current-view={table.current_view}",
-        btn_color=get_theme(table.user)["TABLE"]["BTN_WARNING_COLOR" if record.is_active else "BTN_SUCCESS_COLOR"],
-        btn_value=get_theme(table.user)["ICONS"]["POWER_OFF"],
-        permission=PermissionEnum.CAN_EDIT_METADATA,
-        tooltip=format_html(_("Deactivate") if record.is_active else _("Activate")),
-        tooltip_placement='left', )
-
-    btns += table.get_btn(
-        href=reverse('resource:new-pending-update', args=(record.id, ))+f"?current-view={table.current_view}",
-        btn_color=get_theme(table.user)["TABLE"]["BTN_INFO_COLOR"],
-        btn_value=get_theme(table.user)["ICONS"]['UPDATE'],
-        permission=PermissionEnum.CAN_UPDATE_RESOURCE,
-        tooltip=format_html(_("Update"), ),
-        tooltip_placement='left', )
-
-    btns += table.get_btn(
-        href=reverse('monitoring:run-monitoring', args=(record.id, ))+f"?current-view={table.current_view}",
-        btn_color=get_theme(table.user)["TABLE"]["BTN_INFO_COLOR"],
-        btn_value=get_theme(table.user)["ICONS"]['HEARTBEAT'],
-        permission=PermissionEnum.CAN_RUN_MONITORING,
-        tooltip=format_html(_("Run health check"), ),
-        tooltip_placement='left', )
-
-    quality_vm = get_quality_dropdown_model(record)
-    btns += table.get_dropdown_btn(
-        btn_color=get_theme(table.user)["TABLE"]["BTN_INFO_COLOR"],
-        btn_value=get_theme(table.user)["ICONS"]['VALIDATION'],
-        btn_disabled=quality_vm["disabled"],
-        btn_loading=quality_vm["running"],
-        btn_options=[{"label": c.name, "href": reverse('quality:check', args=(
-            record.id,)) + f'?config_id={c.id}&current-view={table.current_view}'}
-                     for c in quality_vm["configs"]],
-        permission=PermissionEnum.CAN_RUN_VALIDATION,
-        tooltip=format_html(_("Run validation"), ),
-        tooltip_placement='left',)
-
-    btns += table.get_btn(
-        href=reverse('editor:edit', args=(record.id,)) + f"?current-view={table.current_view}",
-        btn_color=get_theme(table.user)["TABLE"]["BTN_WARNING_COLOR"],
-        btn_value=get_theme(table.user)["ICONS"]['EDIT'],
-        permission=PermissionEnum.CAN_EDIT_METADATA,
-        tooltip=format_html(_("Edit metadata"), ),
-        tooltip_placement='left', )
-
-    btns += table.get_btn(
-        href=reverse('editor:edit_access', args=(record.id,)),
-        btn_color=get_theme(table.user)["TABLE"]["BTN_WARNING_COLOR"],
-        btn_value=get_theme(table.user)["ICONS"]['ACCESS'],
-        permission=PermissionEnum.CAN_EDIT_METADATA,
-        tooltip=format_html(_("Edit access"), ),
-        tooltip_placement='left', )
-
-    btns += table.get_btn(
-        href=reverse('editor:restore', args=(record.id, ))+f"?current-view={table.current_view}",
-        btn_color=get_theme(table.user)["TABLE"]["BTN_DANGER_COLOR"],
-        btn_value=get_theme(table.user)["ICONS"]['UNDO'],
-        permission=PermissionEnum.CAN_EDIT_METADATA,
-        tooltip=format_html(_("Restore metadata"), ),
-        tooltip_placement='left',
-    )
-
-    btns += table.get_btn(
-        href=reverse('resource:remove', args=(record.id,)) + f"?current-view={table.current_view}",
-        btn_color=get_theme(table.user)["TABLE"]["BTN_DANGER_COLOR"],
-        btn_value=get_theme(table.user)["ICONS"]['REMOVE'],
-        permission=PermissionEnum.CAN_REMOVE_RESOURCE,
-        tooltip=format_html(_("Remove"), ),
-        tooltip_placement='left',
-    )
-
-    if len(btns) == 0:
-        # User has no permission for anything!
-        btns = _("No permissions!")
-    return format_html(btns)
-=======
 from service.helper.enums import MetadataEnum, OGCServiceEnum
 from service.models import MetadataRelation, Metadata, FeatureTypeElement, ProxyLog
 from structure.models import PendingTask
->>>>>>> 94669e69
 
 
 TOOLTIP_TITLE = _('The resource title')
@@ -150,82 +57,8 @@
     def before_render(self, request):
         self.render_helper = RenderHelper(user_permissions=list(filter(None, request.user.get_all_permissions())))
 
-<<<<<<< HEAD
-    def get_validation_icons(self, passed):
-        icons = ''
-        theme_icons = get_theme(self.user)["ICONS"]
-        if passed is None:
-            icon_color = 'text-secondary'
-            tooltip = QUALITY_UNKNOWN_MESSAGE
-            theme_icon = theme_icons["VALIDATION_UNKNOWN"]
-        elif passed:
-            icon_color = 'text-success'
-            tooltip = QUALITY_SUCCESS_MESSAGE
-            theme_icon = theme_icons["VALIDATION"]
-        else:
-            icon_color = 'text-danger'
-            tooltip = QUALITY_FAIL_MESSAGE
-            theme_icon = theme_icons["VALIDATION_ERROR"]
-
-        icons += self.get_icon(icon_color=icon_color,
-                               icon=theme_icon,
-                               tooltip=tooltip)
-        return format_html(icons)
-
-    def get_health_icons(self, record):
-        icons = ''
-        btn_color = 'btn-outline-secondary'
-        health_state = record.get_health_state()
-        if health_state:
-            if health_state.health_state_code == HealthStateEnum.OK.value:
-                # state is OK
-                btn_color = 'btn-outline-success'
-            elif health_state.health_state_code == HealthStateEnum.WARNING.value:
-                # state is WARNING
-                btn_color = 'btn-outline-warning'
-            elif health_state.health_state_code == HealthStateEnum.CRITICAL.value:
-                # state is CRITICAL
-                btn_color = 'btn-outline-danger'
-            tooltip = health_state.health_message
-
-            icon = self.get_icon(icon=get_theme(self.user)["ICONS"]["HEARTBEAT"], )
-        else:
-            # state is unknown
-            tooltip = DEFAULT_UNKNOWN_MESSAGE
-
-            icon = self.get_icon(icon_color='text-secondary',
-                                 icon=get_theme(self.user)["ICONS"]["HEARTBEAT"],)
-
-        if health_state and not health_state.health_state_code == HealthStateEnum.UNKNOWN.value:
-            icon = self.get_btn(href=reverse('monitoring:health-state', args=(record.id, )),
-                                btn_value=icon,
-                                btn_color=btn_color,
-                                tooltip=tooltip,)
-
-        icons += icon
-
-        if health_state:
-            for reason in health_state.reasons.all():
-                if reason.health_state_code == HealthStateEnum.UNAUTHORIZED.value:
-                    icons += self.get_icon(icon_color='text-info',
-                                           icon=get_theme(self.user)["ICONS"]["PASSWORD"],
-                                           tooltip=_(
-                                               'Some checks can\'t get a result, cause the service needs an authentication for this request.'))
-                    break
-
-            badge_color = 'badge-success'
-            if health_state.reliability_1w < CRITICAL_RELIABILITY:
-                badge_color = 'badge-danger'
-            elif health_state.reliability_1w < WARNING_RELIABILITY:
-                badge_color = 'badge-warning'
-            icons += '<br>' + self.get_badge(badge_color=badge_color,
-                                             badge_pill=True,
-                                             value=f'{round(health_state.reliability_1w, 2)} %',
-                                             tooltip=_('Reliability statistic for one week.'))
-=======
     def render_status(self, value):
         return format_html(self.render_helper.render_list_coherent(value))
->>>>>>> 94669e69
 
     def render_actions(self, value):
         self.render_helper.update_attrs = {"class": ["btn-sm"]}
@@ -274,6 +107,9 @@
     def before_render(self, request):
         self.render_helper = RenderHelper(user_permissions=list(filter(None, request.user.all_permissions)))
 
+
+
+
     def render_title(self, record, value):
         return Link(url=record.detail_view_uri, content=value).render(safe=True)
 
@@ -286,89 +122,7 @@
 
         return harvest_result.timestamp_start if harvest_result is not None else None
 
-<<<<<<< HEAD
-class WmsServiceTable(ResourceTable):
-
-    attrs = {
-        "th": {
-            "class": "align-middle",
-        }
-    }
-    wms_title = MrMapColumn(
-        accessor='title',
-        verbose_name=_('Title'),
-        empty_values=[],
-        attrs=attrs,
-        tooltip=TOOLTIP_TITLE,
-    )
-    wms_status = MrMapColumn(
-        verbose_name=_('Status'),
-        empty_values=[False, ],
-        attrs=attrs,
-        tooltip=TOOLTIP_STATUS,
-    )
-    wms_health = MrMapColumn(
-        verbose_name=_('Health'),
-        empty_values=[False, ],
-        attrs=attrs,
-        tooltip=TOOLTIP_HEALTH,
-    )
-    wms_validation = MrMapColumn(
-        verbose_name=_('Validity'),
-        empty_values=[False, ],
-        orderable=False,
-        tooltip=TOOLTIP_VALIDATION
-    )
-    wms_version = MrMapColumn(
-        accessor='service.service_type.version',
-        verbose_name=_('Version'),
-        attrs=attrs,
-        tooltip=TOOLTIP_VERSION,
-    )
-    wms_data_provider = MrMapColumn(
-        accessor='contact.organization_name',
-        verbose_name=_('Data provider'),
-        attrs=attrs,
-        tooltip=TOOLTIP_DATA_PROVIDER,
-    )
-    wms_registered_by_group = MrMapColumn(
-        accessor='service.created_by',
-        verbose_name=_('Registered by group'),
-        attrs=attrs,
-        tooltip=TOOLTIP_REGISTERED_BY_GROUP,
-    )
-    wms_registered_for = MrMapColumn(
-        accessor='service.published_for',
-        verbose_name=_('Registered for'),
-        attrs=attrs,
-        tooltip=TOOLTIP_REGISTERED_FOR,
-    )
-    wms_created_on = MrMapColumn(
-        accessor='created',
-        verbose_name=_('Created on'),
-        attrs=attrs,
-        tooltip=TOOLTIP_CREATED_ON,
-    )
-    wms_actions = MrMapColumn(
-        verbose_name=_('Actions'),
-        empty_values=[],
-        orderable=False,
-        tooltip=TOOLTIP_ACTIONS,
-        attrs={"td": {"style": "white-space:nowrap;"}}
-    )
-
-    def render_wms_title(self, value, record):
-        return self.get_link(tooltip=_(f'Click to open the detail view of <strong>{value}</strong>.'),
-                             href=reverse('resource:detail', args=(record.id,)),
-                             value=value,
-                             permission=None)
-
-    def render_wms_status(self, record):
-        return self.get_status_icons(record=record)
-
-    def render_wms_health(self, record):
-        return self.get_health_icons(record=record)
-
+    # todo
     def render_wms_validation(self, record):
         passed = None
         try:
@@ -377,36 +131,6 @@
         except ConformityCheckRun.DoesNotExist:
             pass
         return self.get_validation_icons(passed=passed)
-
-    def render_wms_data_provider(self, value, record):
-        return self.get_link(tooltip=_(f'Click to open the detail view of <strong>{value}</strong>.'),
-                             href=reverse('structure:detail-organization', args=(record.contact.id,)),
-                             value=value,
-                             permission=None)
-
-    def render_wms_registered_by_group(self, value, record):
-        return self.get_link(tooltip=_(f'Click to open the detail view of <strong>{value}</strong>.'),
-                             href=reverse('structure:detail-group', args=(record.service.created_by.id,)),
-                             value=value,
-                             permission=None)
-
-    def render_wms_registered_for(self, value, record):
-        if record.service.published_for is not None:
-            return self.get_link(tooltip=_(f'Click to open the detail view of <strong>{value}</strong>.'),
-                                 href=reverse('structure:detail-organization', args=(record.service.published_for.id,)),
-                                 value=value,
-                                 permission=None)
-        else:
-            return value
-=======
-    def render_collected_haverest_records(self, value):
-        harvest_result = HarvestResult.objects.filter(
-            service=value
-        ).order_by(
-            "-created"
-        ).first()
-        return harvest_result.number_results if harvest_result is not None else None
->>>>>>> 94669e69
 
     def render_parent_service(self, value):
         return Link(url=value.detail_view_uri, content=value).render(safe=True)
@@ -525,119 +249,9 @@
 
 class FeatureTypeElementTable(tables.Table):
     class Meta:
-<<<<<<< HEAD
-        row_attrs = {
-            "class": "text-center"
-        }
-
-    wfs_title = MrMapColumn(
-        accessor='title',
-        verbose_name=_('Title'),
-        tooltip=TOOLTIP_TITLE,
-    )
-    wfs_featuretypes = MrMapColumn(
-        verbose_name=_('Featuretypes'),
-        empty_values=[], )
-    wfs_status = MrMapColumn(
-        verbose_name=_('Status'),
-        empty_values=[False, ],
-        tooltip=TOOLTIP_STATUS,
-    )
-    wfs_health = MrMapColumn(
-        verbose_name=_('Health'),
-        empty_values=[False, ],
-        tooltip=TOOLTIP_HEALTH,
-    )
-    wfs_validation = MrMapColumn(
-        verbose_name=_('Validity'),
-        empty_values=[False, ],
-        orderable=False,
-        tooltip=TOOLTIP_VALIDATION
-    )
-    wfs_version = MrMapColumn(
-        accessor='service.service_type.version',
-        verbose_name=_('Version'),
-        tooltip=TOOLTIP_VERSION,
-    )
-    wfs_data_provider = MrMapColumn(
-        accessor='contact.organization_name',
-        verbose_name=_('Data provider'),
-        tooltip=TOOLTIP_DATA_PROVIDER,
-    )
-    wfs_registered_by_group = MrMapColumn(
-        accessor='service.created_by',
-        verbose_name=_('Registered by group'),
-        tooltip=TOOLTIP_REGISTERED_BY_GROUP,
-    )
-    wfs_registered_for = MrMapColumn(
-        accessor='service.published_for',
-        verbose_name=_('Registered for'),
-        tooltip=TOOLTIP_REGISTERED_FOR,
-    )
-    wfs_created_on = MrMapColumn(
-        accessor='created',
-        verbose_name=_('Created on'),
-        tooltip=TOOLTIP_CREATED_ON,
-    )
-    wfs_actions = MrMapColumn(
-        verbose_name=_('Actions'),
-        empty_values=[],
-        orderable=False,
-        tooltip=TOOLTIP_ACTIONS,
-        attrs={"td": {"style": "white-space:nowrap;"}}
-    )
-
-    def render_wfs_title(self, value, record):
-        return self.get_link(tooltip=_(f'Click to open the detail view of <strong>{value}</strong>.'),
-                             href=reverse('resource:detail', args=(record.id,)),
-                             value=value,
-                             permission=None)
-
-    @staticmethod
-    def render_wfs_featuretypes(record):
-        count = record.service.featuretypes.count()
-        return str(count)
-
-    def render_wfs_status(self, record):
-        return self.get_status_icons(record=record)
-
-    def render_wfs_health(self, record):
-        return self.get_health_icons(record=record)
-
-    def render_wfs_validation(self, record):
-        passed = None
-        try:
-            check_run = ConformityCheckRun.objects.get_latest_check(record)
-            passed = check_run.passed
-        except ConformityCheckRun.DoesNotExist:
-            pass
-        return self.get_validation_icons(passed=passed)
-
-    def render_wfs_data_provider(self, value, record):
-        return self.get_link(tooltip=_(f'Click to open the detail view of <strong>{value}</strong>.'),
-                             href=reverse('structure:detail-organization', args=(record.contact.id,)),
-                             value=value,
-                             permission=None)
-
-    def render_wfs_registered_by_group(self, value, record):
-        return self.get_link(tooltip=_(f'Click to open the detail view of <strong>{value}</strong>.'),
-                             href=reverse('structure:detail-group', args=(record.service.created_by.id,)),
-                             value=value,
-                             permission=None)
-
-    def render_wfs_registered_for(self, value, record):
-        if record.service.published_for is not None:
-            return self.get_link(tooltip=_(f'Click to open the detail view of <strong>{value}</strong>.'),
-                                 href=reverse('structure:detail-organization', args=(record.service.published_for.id,)),
-                                 value=value,
-                                 permission=None)
-        else:
-            return value
-=======
         model = FeatureTypeElement
         fields = ('name', 'type', )
 
->>>>>>> 94669e69
 
 class ResourceDetailTable(tables.Table):
     bs4helper = None
@@ -850,227 +464,8 @@
     user = tables.Column(default='Public group')
 
     class Meta:
-<<<<<<< HEAD
-        row_attrs = {
-            "class": "text-center"
-        }
-    metadata_id = MrMapColumn(
-        accessor='metadata.id',
-        verbose_name=_('Service ID'),
-        tooltip=_("The title of the related service")
-    )
-    metadata_title = MrMapColumn(
-        accessor='metadata.title',
-        verbose_name=_('Service Title'),
-        tooltip=_("The title of the related service")
-    )
-    user_name = MrMapColumn(
-        accessor='user',
-        verbose_name=_('User'),
-        tooltip=_("Name of the user which produced this log entry")
-    )
-    timestamp = MrMapColumn(
-        accessor='timestamp',
-        verbose_name=_('Timestamp'),
-        tooltip=_("Timestamp when the entry was produced")
-    )
-    operation = MrMapColumn(
-        accessor='operation',
-        tooltip=_("Operation param of the request"),
-        verbose_name=_('Operation'),
-    )
-    megapixel = MrMapColumn(
-        accessor='response_wms_megapixel',
-        tooltip=_("Delivered megapixel of map material"),
-        verbose_name=_('Response megapixel'),
-    )
-    features = MrMapColumn(
-        accessor='response_wfs_num_features',
-        tooltip=_("Delivered number of features"),
-        verbose_name=_('Response features'),
-    )
-
-    def fill_csv_response(self, stream):
-        csv_writer = csv.writer(stream)
-        csv_writer.writerow([
-            _("ID"),
-            _("Title"),
-            _("User"),
-            _("Operation"),
-            _("Delivered Features (WFS)"),
-            _("Delivered Megapixel (WMS)"),
-            _("Timestamp"),
-        ])
-        for log in self.data.data:
-            csv_writer.writerow(
-                [
-                    log.metadata.id,
-                    log.metadata.title,
-                    log.user,
-                    log.operation,
-                    log.response_wfs_num_features,
-                    log.response_wms_megapixel,
-                    log.timestamp,
-                ]
-            )
-        return stream.getvalue()
-
-
-class DatasetTable(MrMapTable):
-    caption = _("Shows all datasets which are configured in your Mr. Map environment. You can Edit them if you want.")
-
-    dataset_title = MrMapColumn(
-        accessor='title',
-        verbose_name=_('Title'),
-        tooltip=TOOLTIP_TITLE,
-    )
-    dataset_related_objects = MrMapColumn(
-        verbose_name=_('Related objects'),
-        empty_values=[],
-        tooltip=_('The related service from which this dataset is referenced'),)
-    dataset_origins = MrMapColumn(
-        verbose_name=_('Origins'),
-        empty_values=[],
-        tooltip=_('How the resource got into the system.'))
-    dataset_validation = MrMapColumn(
-        verbose_name=_('Validity'),
-        orderable=False,
-        empty_values=[False, ],
-        tooltip=TOOLTIP_VALIDATION
-    )
-    dataset_actions = MrMapColumn(
-        verbose_name=_('Actions'),
-        empty_values=[],
-        orderable=False,
-        tooltip=TOOLTIP_ACTIONS,
-        attrs={"td": {"style": "white-space:nowrap;"}})
-
-    def render_dataset_title(self, value, record):
-        return self.get_link(tooltip=_(f'Click to open the html view of dataset <strong>{value}</strong>'),
-                             href=reverse('resource:get-metadata-html', args=(record.id,)),
-                             value=value,
-                             permission=None,
-                             open_in_new_tab=True,)
-
-    def render_dataset_related_objects(self, record):
-        related_metadatas = Metadata.objects.filter(
-            related_metadata__metadata_to=record
-        ).prefetch_related(
-            "related_metadata"
-        )
-        link_list = []
-        for metadata in related_metadatas:
-            if metadata.metadata_type == MetadataEnum.FEATURETYPE.value:
-                kind_of_resource_icon = "WFS"
-                kind_of_resource = "Featuretype"
-            elif metadata.metadata_type == MetadataEnum.LAYER.value:
-                kind_of_resource_icon = "LAYER"
-                kind_of_resource = "Layer"
-            else:
-                kind_of_resource_icon = "NONE"
-                kind_of_resource = ""
-            kind_of_resource_icon = self.get_icon(icon=get_theme(self.user)["ICONS"][kind_of_resource_icon],)
-            link = self.get_link(tooltip=_(f'Click to open the detail view of related {kind_of_resource} <strong>{metadata.title} [{metadata.id}]"</strong>'),
-                                 href=reverse('resource:detail', args=(metadata.id,)),
-                                 value=format_html(kind_of_resource_icon + f" {metadata.title} [{metadata.id}]"),
-                                 permission=None,)
-            link_list.append(link, )
-        return format_html(', '.join(link_list))
-
-    def render_dataset_origins(self, record):
-        related_metadatas = MetadataRelation.objects.filter(
-            metadata_to=record
-        )
-        origin_list = []
-        rel_mds = list(record.related_metadata.all())
-        relations = list(related_metadatas) + rel_mds
-        for relation in relations:
-            origin_list.append(f"{relation.origin}")
-
-        return format_html(', '.join(origin_list))
-
-    def render_dataset_validation(self, record):
-        passed = None
-        try:
-            check_run = ConformityCheckRun.objects.get_latest_check(record)
-            passed = check_run.passed
-        except ConformityCheckRun.DoesNotExist:
-            pass
-        return self.get_validation_icons(passed=passed)
-
-    def render_dataset_actions(self, record):
-        is_mr_map_origin = not MetadataRelation.objects.filter(
-            metadata_to=record
-        ).exclude(
-            origin=ResourceOriginEnum.EDITOR.value
-        ).exists()
-
-        btns = ''
-
-        quality_vm = get_quality_dropdown_model(record)
-        btns += self.get_dropdown_btn(
-            btn_color=get_theme(self.user)["TABLE"]["BTN_INFO_COLOR"],
-            btn_value=get_theme(self.user)["ICONS"]['VALIDATION'],
-            btn_disabled=quality_vm["disabled"],
-            btn_loading=quality_vm["running"],
-            btn_options=[
-                {"label": c.name, "href": reverse('quality:check', args=(
-                    record.id,)) + f'?config_id={c.id}&current-view='
-                                   f'{self.current_view}'}
-                for c in quality_vm["configs"]],
-            permission=PermissionEnum.CAN_RUN_VALIDATION,
-            tooltip=format_html(_("Run validation"), ),
-            tooltip_placement='left', )
-
-        btns += self.get_btn(href=reverse('editor:dataset-metadata-wizard-instance', args=(record.id,))+f"?current-view={self.current_view}",
-                             permission=PermissionEnum.CAN_EDIT_METADATA,
-                             tooltip=format_html(_(f"Edit <strong>{record.title} [{record.id}]</strong> dataset")),
-                             tooltip_placement='left',
-                             btn_color=get_theme(self.user)["TABLE"]["BTN_WARNING_COLOR"],
-                             btn_value=get_theme(self.user)["ICONS"]['EDIT'],)
-
-        btns += self.get_btn(href=reverse('editor:restore-dataset-metadata', args=(record.id,))+f"?current-view={self.current_view}",
-                             permission=PermissionEnum.CAN_EDIT_METADATA,
-                             tooltip=format_html(_(f"Restore <strong>{record.title} [{record.id}]</strong> dataset")),
-                             tooltip_placement='left',
-                             btn_color=get_theme(self.user)["TABLE"]["BTN_DANGER_COLOR"],
-                             btn_value=get_theme(self.user)["ICONS"]['UNDO'],
-                             ) if not is_mr_map_origin else ''
-
-        btns += self.get_btn(href=reverse('editor:remove-dataset-metadata', args=(record.id,))+f"?current-view={self.current_view}",
-                             permission=PermissionEnum.CAN_REMOVE_DATASET_METADATA,
-                             tooltip=format_html(_(f"Remove <strong>{record.title} [{record.id}]</strong> dataset"), ),
-                             tooltip_placement='left',
-                             btn_color=get_theme(self.user)["TABLE"]["BTN_DANGER_COLOR"],
-                             btn_value=get_theme(self.user)["ICONS"]['REMOVE'],
-                             ) if is_mr_map_origin else ''
-
-        return format_html(btns)
-
-    def get_validation_icons(self, passed):
-        icons = ''
-        theme_icons = get_theme(self.user)["ICONS"]
-        if passed is None:
-            icon_color = 'text-secondary'
-            tooltip = QUALITY_UNKNOWN_MESSAGE
-            theme_icon = theme_icons["VALIDATION_UNKNOWN"]
-        elif passed:
-            icon_color = 'text-success'
-            tooltip = QUALITY_SUCCESS_MESSAGE
-            theme_icon = theme_icons["VALIDATION"]
-        else:
-            icon_color = 'text-danger'
-            tooltip = QUALITY_FAIL_MESSAGE
-            theme_icon = theme_icons["VALIDATION_ERROR"]
-
-        icons += self.get_icon(icon_color=icon_color,
-                               icon=theme_icon,
-                               tooltip=tooltip)
-        return format_html(icons)
-=======
         model = ProxyLog
         fields = ('metadata__id', 'metadata__title', 'timestamp', 'operation', 'response_wms_megapixel', 'response_wfs_num_features')
         sequence = ('metadata__id', 'metadata__title', 'user', '...')
         template_name = "skeletons/django_tables2_bootstrap4_custom.html"
-        prefix = 'proxy-log-table'
->>>>>>> 94669e69
+        prefix = 'proxy-log-table'