--- conflicted
+++ resolved
@@ -8,12 +8,8 @@
 from django.db import transaction
 from requests import ReadTimeout
 
-<<<<<<< HEAD
 from MapSkinner.messages import CONNECTION_TIMEOUT
-=======
-from MapSkinner.messages import SERVICE_REGISTRATION_TIMEOUT
 from MapSkinner.settings import GENERIC_NAMESPACE_TEMPLATE
->>>>>>> e215efa3
 from service.helper import xml_helper
 from service.helper.common_connector import CommonConnector
 from service.helper.enums import ConnectionEnum, OGCServiceVersionEnum, OGCServiceEnum
@@ -114,21 +110,7 @@
             if ows_connector.status_code != 200:
                 raise ConnectionError(ows_connector.status_code)
         except ReadTimeout:
-<<<<<<< HEAD
             raise ConnectionError(CONNECTION_TIMEOUT.format(self.service_connect_url))
-        if ows_connector.encoding is not None:
-            tmp = ows_connector.content.decode(ows_connector.encoding)
-            # check if tmp really contains an xml file
-            xml = xml_helper.parse_xml(tmp)
-            if xml is None:
-                raise Exception(tmp)
-            self.service_capabilities_xml = tmp
-        else:
-            # self.service_capabilities_xml = ows_connector.text
-            self.service_capabilities_xml = ows_connector.content
-            
-=======
-            raise ConnectionError(SERVICE_REGISTRATION_TIMEOUT.format(self.service_connect_url))
 
         tmp = ows_connector.content.decode("UTF-8")
         # check if tmp really contains an xml file
@@ -138,7 +120,6 @@
             raise Exception(tmp)
 
         self.service_capabilities_xml = tmp
->>>>>>> e215efa3
         self.connect_duration = ows_connector.run_time
         self.descriptive_document_encoding = ows_connector.encoding
     
