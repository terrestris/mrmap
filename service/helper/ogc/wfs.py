--- conflicted
+++ resolved
@@ -11,22 +11,15 @@
 from lxml.etree import _Element
 
 from service.helper.crypto_handler import CryptoHandler
-<<<<<<< HEAD
-from service.settings import MD_TYPE_FEATURETYPE, MD_TYPE_SERVICE, MD_RELATION_TYPE_VISUALIZES, \
-    EXTERNAL_AUTHENTICATION_FILEPATH, DEFAULT_SRS
-=======
+from service.settings import DEFAULT_SRS
 from service.settings import MD_RELATION_TYPE_VISUALIZES, \
     EXTERNAL_AUTHENTICATION_FILEPATH
->>>>>>> e215efa3
 from MapSkinner.settings import XML_NAMESPACES, EXEC_TIME_PRINT, \
     MULTITHREADING_THRESHOLD, PROGRESS_STATUS_AFTER_PARSING, GENERIC_NAMESPACE_TEMPLATE
 from MapSkinner.messages import SERVICE_GENERIC_ERROR
 from MapSkinner.utils import execute_threads
-<<<<<<< HEAD
-from service.helper.enums import OGCServiceVersionEnum, OGCServiceEnum
-=======
-from service.helper.enums import VersionEnum, ServiceEnum, MetadataEnum, ServiceOperationEnum
->>>>>>> e215efa3
+from service.helper.enums import OGCServiceVersionEnum, OGCServiceEnum, ServiceOperationEnum
+from service.helper.enums import MetadataEnum
 from service.helper.epsg_api import EpsgApi
 from service.helper.iso.iso_metadata import ISOMetadata
 from service.helper.ogc.wms import OGCWebService
@@ -272,11 +265,6 @@
         self.service_provider_onlineresource_linkage = xml_helper.get_href_attribute(online_resource_elem)
         if self.service_provider_onlineresource_linkage is None or self.service_provider_onlineresource_linkage == "":
             # There are metadatas where no online resource link is given. We need to generate it manually therefore...
-<<<<<<< HEAD
-            self.service_provider_onlineresource_linkage = service_helper.split_service_uri(self.service_connect_url).get("base_uri")
-        self.service_provider_contact_hoursofservice = xml_helper.try_get_text_from_xml_element(xml_elem=xml_obj, elem="//ows:HoursOfService")
-        self.service_provider_contact_contactinstructions = xml_helper.try_get_text_from_xml_element(xml_elem=xml_obj, elem="//ows:ContactInstructions")
-=======
             self.service_provider_onlineresource_linkage = service_helper.split_service_uri(self.service_connect_url).get("base_uri") + "?"
         self.service_provider_contact_hoursofservice = xml_helper.try_get_text_from_xml_element(
             xml_elem=xml_obj,
@@ -286,7 +274,6 @@
             xml_elem=xml_obj,
             elem="//" + GENERIC_NAMESPACE_TEMPLATE.format("ContactInstructions")
         )
->>>>>>> e215efa3
 
     @abstractmethod
     def get_capability_metadata(self, xml_obj):
@@ -395,11 +382,6 @@
         md.uuid = uuid.uuid4()
         f_t.metadata = md
         f_t.uuid = uuid.uuid4()
-<<<<<<< HEAD
-        md.title = xml_helper.try_get_text_from_xml_element(xml_elem=feature_type, elem=".//" + GENERIC_NAMESPACE_TEMPLATE.format("Title"))
-        md.identifier = xml_helper.try_get_text_from_xml_element(xml_elem=feature_type, elem=".//" + GENERIC_NAMESPACE_TEMPLATE.format("Name"))
-        md.abstract = xml_helper.try_get_text_from_xml_element(xml_elem=feature_type, elem=".//" + GENERIC_NAMESPACE_TEMPLATE.format("Abstract"))
-=======
         md.title = xml_helper.try_get_text_from_xml_element(
             xml_elem=feature_type,
             elem=".//" + GENERIC_NAMESPACE_TEMPLATE.format("Title")
@@ -412,7 +394,6 @@
             xml_elem=feature_type,
             elem=".//" + GENERIC_NAMESPACE_TEMPLATE.format("Abstract")
         )
->>>>>>> e215efa3
 
         # Feature type keywords
         keywords = xml_helper.try_get_element_from_xml(
@@ -429,27 +410,19 @@
 
         # SRS
         ## default
-<<<<<<< HEAD
-        srs = xml_helper.try_get_text_from_xml_element(xml_elem=feature_type, elem=".//" + GENERIC_NAMESPACE_TEMPLATE.format("DefaultSRS"))
-=======
         srs = xml_helper.try_get_text_from_xml_element(
             xml_elem=feature_type,
             elem=".//" + GENERIC_NAMESPACE_TEMPLATE.format("DefaultSRS")
         )
->>>>>>> e215efa3
         if srs is not None:
             parts = epsg_api.get_subelements(srs)
             srs_default = ReferenceSystem.objects.get_or_create(code=parts.get("code"), prefix=parts.get("prefix"))[0]
             f_t.default_srs = srs_default
 
         ## additional
-<<<<<<< HEAD
-        srs = xml_helper.try_get_element_from_xml(xml_elem=feature_type, elem=".//" + GENERIC_NAMESPACE_TEMPLATE.format("OtherSRS"))
-=======
         srs = xml_helper.try_get_element_from_xml(
             xml_elem=feature_type,
             elem=".//" + GENERIC_NAMESPACE_TEMPLATE.format("OtherSRS"))
->>>>>>> e215efa3
         srs_list = []
         for sys in srs:
             parts = epsg_api.get_subelements(sys.text)
@@ -485,14 +458,10 @@
         f_t.bbox_lat_lon = bbox
 
         # Output formats
-<<<<<<< HEAD
-        formats = xml_helper.try_get_element_from_xml(xml_elem=feature_type, elem=".//" + GENERIC_NAMESPACE_TEMPLATE.format("Format"))
-=======
         formats = xml_helper.try_get_element_from_xml(
             xml_elem=feature_type,
             elem=".//" + GENERIC_NAMESPACE_TEMPLATE.format("Format")
         )
->>>>>>> e215efa3
         format_list = []
         for _format in formats:
             m_t = MimeType.objects.get_or_create(
@@ -530,12 +499,6 @@
         Returns:
              Nothing
         """
-<<<<<<< HEAD
-        feature_type_list = xml_helper.try_get_element_from_xml(elem="//" + GENERIC_NAMESPACE_TEMPLATE.format("FeatureType"), xml_elem=xml_obj)
-        service_type_version = xml_helper.try_get_attribute_from_xml_element(xml_elem=xml_obj,
-                                                                                 attribute="version",
-                                                                                 elem="//" + GENERIC_NAMESPACE_TEMPLATE.format("WFS_Capabilities"))
-=======
         feature_type_list = xml_helper.try_get_element_from_xml(
             elem="//" + GENERIC_NAMESPACE_TEMPLATE.format("FeatureType"),
             xml_elem=xml_obj
@@ -545,7 +508,6 @@
             attribute="version",
             elem="//" + GENERIC_NAMESPACE_TEMPLATE.format("WFS_Capabilities")
         )
->>>>>>> e215efa3
         epsg_api = EpsgApi()
         # Feature types
         thread_list = []
@@ -583,20 +545,12 @@
         ns_list = []
         if self.describe_feature_type_uri.get("get") is not None:
             XML_NAMESPACES["default"] = XML_NAMESPACES["xsd"]
-<<<<<<< HEAD
-            descr_feat_root = xml_helper.get_feature_type_elements_xml(title=feature_type.metadata.identifier,
-                                                                    service_type="wfs",
-                                                                    service_type_version=service_type_version,
-                                                                    uri=self.describe_feature_type_uri.get("get"),
-                                                                    external_auth=external_auth)
-=======
             descr_feat_root = xml_helper.get_feature_type_elements_xml(
                 title=feature_type.metadata.identifier,
                 service_type="wfs",
                 service_type_version=service_type_version,
                 uri=self.describe_feature_type_uri.get("get")
             )
->>>>>>> e215efa3
             if descr_feat_root is not None:
                 # Feature type elements
                 elements = xml_helper.try_get_element_from_xml(elem="//xsd:element", xml_elem=descr_feat_root)
@@ -631,13 +585,6 @@
         xml_obj = xml_helper.parse_xml(xml=self.service_capabilities_xml)
         feature_type = xml_helper.try_get_element_from_xml(
             xml_elem=xml_obj,
-<<<<<<< HEAD
-            elem="//wfs:FeatureType/wfs:Name[text()='{}']/parent::wfs:FeatureType".format(identifier)
-        )
-        service_type_version = xml_helper.try_get_attribute_from_xml_element(xml_elem=xml_obj,
-                                                                                 attribute="version",
-                                                                                 elem="//" + GENERIC_NAMESPACE_TEMPLATE.format("WFS_Capabilities"))
-=======
             elem="//" + GENERIC_NAMESPACE_TEMPLATE.format("FeatureType") +
                  "/" + GENERIC_NAMESPACE_TEMPLATE.format("Name") + "[text()='{}']".format(identifier) +
                  "/" + "parent::" + GENERIC_NAMESPACE_TEMPLATE.format("FeatureType")
@@ -647,7 +594,6 @@
             attribute="version",
             elem="//" + GENERIC_NAMESPACE_TEMPLATE.format("WFS_Capabilities")
         )
->>>>>>> e215efa3
         if len(feature_type) > 0:
             feature_type = feature_type[0]
             epsg_api = EpsgApi()
@@ -865,19 +811,6 @@
     def _parse_iso_md(self, feature_type, xml_feature_type_obj: _Element, link_in_attrib: str=None):
         # check for possible ISO metadata
         if self.has_iso_metadata(xml_feature_type_obj):
-<<<<<<< HEAD
-            iso_metadata_xml_elements = xml_helper.try_get_element_from_xml(xml_elem=xml_feature_type_obj,
-                                                                            elem="./" + GENERIC_NAMESPACE_TEMPLATE.format("MetadataURL"))
-            for iso_xml in iso_metadata_xml_elements:
-
-                # in some wfs versions, the dataset metadata uri can be found inside the text part of an element,
-                # in others we can find it inside an attribute
-                if link_in_attrib is None:
-                    iso_uri = xml_helper.try_get_text_from_xml_element(xml_elem=iso_xml)
-                else:
-                    iso_uri = xml_helper.try_get_attribute_from_xml_element(xml_elem=iso_xml, attribute=link_in_attrib)
-
-=======
             iso_metadata_xml_elements = xml_helper.try_get_element_from_xml(
                 xml_elem=xml_feature_type_obj,
                 elem="./" + GENERIC_NAMESPACE_TEMPLATE.format("MetadataURL")
@@ -887,7 +820,6 @@
                 if iso_uri is None:
                     # iso uris could live inside a href attribute as well
                     iso_uri = xml_helper.get_href_attribute(iso_xml)
->>>>>>> e215efa3
                 try:
                     iso_metadata = ISOMetadata(uri=iso_uri, origin="capabilities")
                 except Exception as e:
@@ -970,18 +902,6 @@
         self.service_identification_title = title_node
 
         # ABSTRACT
-<<<<<<< HEAD
-        self.service_identification_abstract = xml_helper.try_get_text_from_xml_element(elem="./" + GENERIC_NAMESPACE_TEMPLATE.format("Abstract"), xml_elem=service_node)
-
-        # FEES
-        self.service_identification_fees = xml_helper.try_get_text_from_xml_element(elem="./" + GENERIC_NAMESPACE_TEMPLATE.format("Fees"), xml_elem=service_node)
-
-        # ACCESS CONSTRAINTS
-        self.service_identification_accessconstraints = xml_helper.try_get_text_from_xml_element(elem="./" + GENERIC_NAMESPACE_TEMPLATE.format("AccessConstraints"), xml_elem=service_node)
-
-        # KEYWORDS
-        keywords_str = xml_helper.try_get_text_from_xml_element(elem="./" + GENERIC_NAMESPACE_TEMPLATE.format("Keywords"), xml_elem=service_node)
-=======
         self.service_identification_abstract = xml_helper.try_get_text_from_xml_element(
             elem="./" + GENERIC_NAMESPACE_TEMPLATE.format("Abstract"),
             xml_elem=service_node
@@ -1004,19 +924,14 @@
             elem="./" + GENERIC_NAMESPACE_TEMPLATE.format("Keywords"),
             xml_elem=service_node
         )
->>>>>>> e215efa3
         self.service_identification_keywords = service_helper.resolve_keywords_array_string(keywords_str)
         del keywords_str
 
         # ONLINE RESOURCE
-<<<<<<< HEAD
-        self.service_provider_onlineresource_linkage = xml_helper.try_get_text_from_xml_element(elem="./" + GENERIC_NAMESPACE_TEMPLATE.format("OnlineResource"), xml_elem=service_node)
-=======
         self.service_provider_onlineresource_linkage = xml_helper.try_get_text_from_xml_element(
             elem="./" + GENERIC_NAMESPACE_TEMPLATE.format("OnlineResource"),
             xml_elem=service_node
         )
->>>>>>> e215efa3
 
         del service_node
 
@@ -1028,9 +943,6 @@
         Returns:
              Nothing
         """
-<<<<<<< HEAD
-        cap_node = xml_helper.try_get_single_element_from_xml("//" + GENERIC_NAMESPACE_TEMPLATE.format("Capability"), xml_elem=xml_obj)
-=======
         cap_node = xml_helper.try_get_single_element_from_xml(
             "//" + GENERIC_NAMESPACE_TEMPLATE.format("Capability"),
             xml_elem=xml_obj
@@ -1043,7 +955,6 @@
         lock_feat = ServiceOperationEnum.LOCK_FEATURE.value
         get_feat_lock = ServiceOperationEnum.GET_FEATURE_WITH_LOCK.value
 
->>>>>>> e215efa3
         actions = [
             get_cap,
             descr_feat,
@@ -1055,13 +966,6 @@
         get = {}
         post = {}
         for action in actions:
-<<<<<<< HEAD
-            node = xml_helper.try_get_single_element_from_xml(".//" + GENERIC_NAMESPACE_TEMPLATE.format(action), cap_node)
-            if node is None:
-                continue
-            get[action] = xml_helper.try_get_attribute_from_xml_element(elem=".//" + GENERIC_NAMESPACE_TEMPLATE.format("Get"), xml_elem=node, attribute="onlineResource")
-            post[action] = xml_helper.try_get_attribute_from_xml_element(elem=".//" + GENERIC_NAMESPACE_TEMPLATE.format("Post"), xml_elem=node, attribute="onlineResource")
-=======
             node = xml_helper.try_get_single_element_from_xml(
                 ".//" + GENERIC_NAMESPACE_TEMPLATE.format(action),
                 cap_node
@@ -1078,7 +982,6 @@
                 xml_elem=node,
                 attribute="onlineResource"
             )
->>>>>>> e215efa3
         del cap_node
 
         self.get_capabilities_uri["get"] = get.get(get_cap, None)
@@ -1114,16 +1017,10 @@
             elem="//" + GENERIC_NAMESPACE_TEMPLATE.format("WFS_Capabilities")
         )
         feat_nodes = xml_helper.try_get_element_from_xml(
-<<<<<<< HEAD
-            "/" + GENERIC_NAMESPACE_TEMPLATE.format("WFS_Capabilities") +
-            "/" + GENERIC_NAMESPACE_TEMPLATE.format("FeatureTypeList")
-            + "/" + GENERIC_NAMESPACE_TEMPLATE.format("FeatureType"), xml_obj
-=======
             "//" + GENERIC_NAMESPACE_TEMPLATE.format("WFS_Capabilities") +
             "/" + GENERIC_NAMESPACE_TEMPLATE.format("FeatureTypeList") +
             "/" + GENERIC_NAMESPACE_TEMPLATE.format("FeatureType"),
             xml_obj
->>>>>>> e215efa3
         )
 
         step_size = float(PROGRESS_STATUS_AFTER_PARSING / len(feat_nodes))
@@ -1132,15 +1029,6 @@
             feature_type = FeatureType()
             metadata = Metadata()
             feature_type.metadata = metadata
-<<<<<<< HEAD
-            feature_type.metadata.identifier = xml_helper.try_get_text_from_xml_element(elem=".//" + GENERIC_NAMESPACE_TEMPLATE.format("Name"), xml_elem=node)
-            md_type = MetadataType.objects.get_or_create(type=MD_TYPE_FEATURETYPE)[0]
-            feature_type.metadata.metadata_type = md_type
-            feature_type.metadata.title = xml_helper.try_get_text_from_xml_element(elem=".//" + GENERIC_NAMESPACE_TEMPLATE.format("Title"), xml_elem=node)
-            feature_type.metadata.abstract = xml_helper.try_get_text_from_xml_element(elem=".//" + GENERIC_NAMESPACE_TEMPLATE.format("Abstract"), xml_elem=node)
-            keywords = service_helper.resolve_keywords_array_string(
-                xml_helper.try_get_text_from_xml_element(elem=".//" + GENERIC_NAMESPACE_TEMPLATE.format("Keywords"), xml_elem=node)
-=======
             feature_type.metadata.identifier = xml_helper.try_get_text_from_xml_element(
                 elem=".//" + GENERIC_NAMESPACE_TEMPLATE.format("Name"),
                 xml_elem=node
@@ -1157,7 +1045,6 @@
                 elem=".//" + GENERIC_NAMESPACE_TEMPLATE.format("Keywords"),
                 xml_elem=node
             )
->>>>>>> e215efa3
             )
 
             # keywords
@@ -1168,8 +1055,6 @@
                 kw = Keyword.objects.get_or_create(keyword=keyword)[0]
                 feature_type.metadata.keywords_list.append(kw)
 
-<<<<<<< HEAD
-=======
             # lat lon bounding box
             bbox = {
                 "minx": xml_helper.try_get_attribute_from_xml_element(
@@ -1204,7 +1089,6 @@
             )
             feature_type.bbox_lat_lon = Polygon(bounding_points)
 
->>>>>>> e215efa3
             # reference systems
             # append only the ...ToFeatureType objects, since the reference systems will be created automatically
             srs_list = xml_helper.try_get_element_from_xml("./" + GENERIC_NAMESPACE_TEMPLATE.format("SRS"), node)
@@ -1347,24 +1231,16 @@
              nothing
         """
         epsg_api = EpsgApi()
-<<<<<<< HEAD
-
-        # featuretype keywords are different now
-        feature_type_list = xml_helper.try_get_element_from_xml(elem="//" + GENERIC_NAMESPACE_TEMPLATE.format("FeatureType"), xml_elem=xml_obj)
-        for feature_type_xml_elem in feature_type_list:
-            name = xml_helper.try_get_text_from_xml_element(xml_elem=feature_type_xml_elem, elem=".//" + GENERIC_NAMESPACE_TEMPLATE.format("Name"))
-=======
         # featuretype keywords are different than in older versions
         feature_type_list = xml_helper.try_get_element_from_xml(
             elem="//" + GENERIC_NAMESPACE_TEMPLATE.format("FeatureType"),
             xml_elem=xml_obj
         )
-        for feature_type in feature_type_list:
+        for feature_type_xml_elem in feature_type_list:
             name = xml_helper.try_get_text_from_xml_element(
                 xml_elem=feature_type,
                 elem=".//" + GENERIC_NAMESPACE_TEMPLATE.format("Name")
             )
->>>>>>> e215efa3
             try:
                 f_t = self.feature_type_list.get(name).get("feature_type")
             except AttributeError:
@@ -1372,14 +1248,10 @@
                 raise BaseException(SERVICE_GENERIC_ERROR)
 
             # Feature type keywords
-<<<<<<< HEAD
-            keywords = xml_helper.try_get_element_from_xml(xml_elem=feature_type_xml_elem, elem=".//ows:Keyword")
-=======
             keywords = xml_helper.try_get_element_from_xml(
-                xml_elem=feature_type,
+                xml_elem=feature_type_xml_elem,
                 elem=".//" + GENERIC_NAMESPACE_TEMPLATE.format("Keyword")
             )
->>>>>>> e215efa3
             keyword_list = []
             for keyword in keywords:
                 kw = xml_helper.try_get_text_from_xml_element(xml_elem=keyword)
@@ -1392,14 +1264,10 @@
             # srs are now called crs -> parse for crs again!
             # CRS
             ## default
-<<<<<<< HEAD
-            crs = xml_helper.try_get_text_from_xml_element(xml_elem=feature_type_xml_elem, elem=".//" + GENERIC_NAMESPACE_TEMPLATE.format("DefaultCRS"))
-=======
             crs = xml_helper.try_get_text_from_xml_element(
-                xml_elem=feature_type,
+                xml_elem=feature_type_xml_elem,
                 elem=".//" + GENERIC_NAMESPACE_TEMPLATE.format("DefaultCRS")
             )
->>>>>>> e215efa3
             if crs is not None:
                 parts = epsg_api.get_subelements(crs)
                 # check if this srs is allowed for us. If not, skip it!
@@ -1408,14 +1276,10 @@
                 crs_default = ReferenceSystem.objects.get_or_create(code=parts.get("code"), prefix=parts.get("prefix"))[0]
                 f_t.default_srs = crs_default
             ## additional
-<<<<<<< HEAD
-            crs = xml_helper.try_get_element_from_xml(xml_elem=feature_type_xml_elem, elem=".//" + GENERIC_NAMESPACE_TEMPLATE.format("OtherCRS"))
-=======
             crs = xml_helper.try_get_element_from_xml(
-                xml_elem=feature_type,
+                xml_elem=feature_type_xml_elem,
                 elem=".//" + GENERIC_NAMESPACE_TEMPLATE.format("OtherCRS")
             )
->>>>>>> e215efa3
             crs_list = []
             for sys in crs:
                 parts = epsg_api.get_subelements(sys.text)
@@ -1467,7 +1331,6 @@
             name = xml_helper.try_get_attribute_from_xml_element(operation, "name")
             RequestOperation.objects.get_or_create(
                 operation_name=name,
-<<<<<<< HEAD
             )
 
     def get_version_specific_metadata(self, xml_obj):
@@ -1531,6 +1394,3 @@
             self._parse_iso_md(feature_type, feature_type_xml_elem, "{" + XML_NAMESPACES["xlink"] + "}href")
             self.feature_type_list[name]["dataset_md_list"] = feature_type.dataset_md_list
 
-=======
-            )
->>>>>>> e215efa3
