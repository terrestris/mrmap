"""
Author: Michel Peltriaux
Organization: Spatial data infrastructure Rhineland-Palatinate, Germany
Contact: michel.peltriaux@vermkv.rlp.de
Created on: 17.04.19

"""
import urllib
import django_tables2
from django.http import HttpRequest

from MapSkinner.consts import URL_BTN_PATTERN, BTN_CLASS, BTN_SM_CLASS
from MapSkinner.themes import DARK_THEME, LIGHT_THEME
from MapSkinner.settings import PAGE_SIZE_OPTIONS, PAGE_SIZE_DEFAULT, PAGE_SIZE_MAX
from django.utils.html import format_html
from structure.models import MrMapUser

from MapSkinner.settings import DEBUG


def print_debug_mode(string: str):
    """ Only prints the string if the project runs in DEBUG mode (e.g. for development)

    Args:
        string (str): The string which shall be printed
    Returns:

    """
    if DEBUG:
        print(string)

def execute_threads(thread_list):
    """ Executes a list of threads

    Args:
        thread_list (list): A list of threads
    Returns: nothing
    """
    for thread in thread_list:
        thread.start()
    for thread in thread_list:
        thread.join()


def resolve_none_string(val: str):
    """ To avoid 'none' or 'NONE' as strings, we need to resolve this to the NoneType

    Args:
        val(str): The potential none value as string
    Returns:
        None if the string is resolvable to None or the input parameter itself
    """
    val_u = val.upper()
    if val_u == "NONE":
        return None
    return val


def resolve_boolean_attribute_val(val):
    """ To avoid boolean values to be handled as strings, this function returns the boolean value of a string.

    If the provided parameter is not resolvable it will be returned as it was.

    Args:
        val:
    Returns:
         val
    """

    try:
        val = bool(int(val))
    except (TypeError, ValueError) as e:
        if isinstance(val, str):
            val_tmp = val.upper()
            if val_tmp == "FALSE":
                return False
            if val_tmp == "TRUE":
                return True
    return val


def set_uri_GET_param(uri: str, param: str, val):
    """ Changes a parameter in an uri to a given value.

    If the parameter does not exist, it will be added

    Args:
        uri (str): The uri
        param (str): The parameter that shall be changed
        val: The new value
    Returns:
        uri (str): The changed uri
    """
    val = str(val)
    base_uri = urllib.parse.urlsplit(uri)
    query_dict = dict(urllib.parse.parse_qsl(urllib.parse.urlsplit(uri).query))

    if "http" not in base_uri[0]:
        # the given 'uri' parameter is not a full uri, but rather the query part
        query_dict = dict(urllib.parse.parse_qsl(uri))
        if len(query_dict) == 0:
            raise ValueError("Uri parameter could not be resolved")

    changed = False

    for key, key_val in query_dict.items():
        if key.upper() == param.upper():
            query_dict[key] = val
            changed = True
            break

    if not changed:
        # the parameter didn't exist yet
        query_dict[param] = val

    query = urllib.parse.urlencode(query_dict, safe=", :")
    base_uri = base_uri._replace(query=query)
    uri = urllib.parse.urlunsplit(base_uri)

    return uri


<<<<<<< HEAD
def get_theme(user: User):
=======
def prepare_table_pagination_settings(request: HttpRequest, table: django_tables2, param_lead: str):
    return prepare_list_pagination_settings(request, list(table.rows), param_lead)


def prepare_list_pagination_settings(request: HttpRequest, l: list, param_lead: str):
    page_size_options = list(filter(lambda item: item <= len(l), PAGE_SIZE_OPTIONS))

    if not page_size_options.__contains__(len(l)):
        page_size_options.append(len(l))

    page_size_options = list(filter(lambda item: item <= PAGE_SIZE_MAX, page_size_options))

    pagination = {'page_size_param': param_lead + '-size',
                  'page_size_options': page_size_options,
                  'page_name': param_lead + '-page'
                  }

    if PAGE_SIZE_DEFAULT <= page_size_options[-1]:
        page_size = PAGE_SIZE_DEFAULT
    else:
        page_size = page_size_options[-1]

    pagination.update({'page_size': request.GET.get(pagination.get('page_size_param'), page_size)})

    return pagination


def get_theme(user: MrMapUser):
>>>>>>> 1c55a888
    if user is None or user.theme is None:
        return LIGHT_THEME
    elif user.theme.name == 'DARK':
        return DARK_THEME
    else:
        return LIGHT_THEME


def get_default_theme():
    return LIGHT_THEME


def get_ok_nok_icon(value):
    if value:
        return format_html("<i class='fas fa-check text-success'></i>")
    else:
        return format_html("<i class='fas fa-times text-danger'></i>")<|MERGE_RESOLUTION|>--- conflicted
+++ resolved
@@ -120,38 +120,7 @@
     return uri
 
 
-<<<<<<< HEAD
-def get_theme(user: User):
-=======
-def prepare_table_pagination_settings(request: HttpRequest, table: django_tables2, param_lead: str):
-    return prepare_list_pagination_settings(request, list(table.rows), param_lead)
-
-
-def prepare_list_pagination_settings(request: HttpRequest, l: list, param_lead: str):
-    page_size_options = list(filter(lambda item: item <= len(l), PAGE_SIZE_OPTIONS))
-
-    if not page_size_options.__contains__(len(l)):
-        page_size_options.append(len(l))
-
-    page_size_options = list(filter(lambda item: item <= PAGE_SIZE_MAX, page_size_options))
-
-    pagination = {'page_size_param': param_lead + '-size',
-                  'page_size_options': page_size_options,
-                  'page_name': param_lead + '-page'
-                  }
-
-    if PAGE_SIZE_DEFAULT <= page_size_options[-1]:
-        page_size = PAGE_SIZE_DEFAULT
-    else:
-        page_size = page_size_options[-1]
-
-    pagination.update({'page_size': request.GET.get(pagination.get('page_size_param'), page_size)})
-
-    return pagination
-
-
 def get_theme(user: MrMapUser):
->>>>>>> 1c55a888
     if user is None or user.theme is None:
         return LIGHT_THEME
     elif user.theme.name == 'DARK':
