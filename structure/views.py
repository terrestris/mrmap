import datetime
import json

from celery.result import AsyncResult
from django.contrib import messages
from django.core.exceptions import ObjectDoesNotExist
from django.forms import formset_factory
from django.http import HttpRequest
from django.shortcuts import render, get_object_or_404, redirect
from django.template.loader import render_to_string
from django.utils import timezone
from django.utils.translation import gettext_lazy as _
from django_tables2 import RequestConfig

from MapSkinner import utils
from MapSkinner.celery_app import app
from MapSkinner.consts import *
from MapSkinner.decorator import check_session, check_permission
from MapSkinner.messages import FORM_INPUT_INVALID, NO_PERMISSION, GROUP_CAN_NOT_BE_OWN_PARENT, PUBLISH_REQUEST_SENT, \
    PUBLISH_REQUEST_ABORTED_ALREADY_PUBLISHER, PUBLISH_REQUEST_ABORTED_OWN_ORG, PUBLISH_REQUEST_ABORTED_IS_PENDING, \
    PUBLISH_REQUEST_ACCEPTED, PUBLISH_REQUEST_DENIED, REQUEST_ACTIVATION_TIMEOVER, GROUP_FORM_INVALID, \
    PUBLISH_PERMISSION_REMOVED, ORGANIZATION_CAN_NOT_BE_OWN_PARENT, ORGANIZATION_IS_OTHERS_PROPERTY, \
    GROUP_IS_OTHERS_PROPERTY, PUBLISH_PERMISSION_REMOVING_DENIED, SERVICE_REGISTRATION_ABORTED, \
    GROUP_SUCCESSFULLY_DELETED
from MapSkinner.responses import BackendAjaxResponse, DefaultContext
from MapSkinner.settings import ROOT_URL, PAGE_SIZE_OPTIONS, PAGE_SIZE_DEFAULT, PAGE_DEFAULT
from MapSkinner.utils import prepare_table_pagination_settings, prepare_list_pagination_settings
from service.models import Service
from structure.filters import GroupFilter, OrganizationFilter
from structure.settings import PUBLISH_REQUEST_ACTIVATION_TIME_WINDOW, PENDING_REQUEST_TYPE_PUBLISHING
from structure.forms import GroupForm, OrganizationForm, PublisherForOrganization, RemoveGroupForm, RemoveOrganizationForm
from structure.models import Group, Role, Permission, Organization, PendingRequest, PendingTask
from structure.models import User
<<<<<<< HEAD
from structure.tables import GroupTable, OrganizationTable
from django.urls import reverse
=======
>>>>>>> 9094a406


@check_session
def index(request: HttpRequest, user: User):
    """ Renders an overview of all groups and organizations

    Args:
        request (HttpRequest): The incoming request
        user (User): The current user
    Returns:
         A view
    """
    template = "views/structure_index.html"
    user_groups = user.groups.all()
    all_orgs = Organization.objects.all()
    user_orgs = {
        "primary": user.organization,
    }

    user_groups_filtered = GroupFilter(request.GET, queryset=user_groups)
    all_orgs_filtered = OrganizationFilter(request.GET, queryset=all_orgs)

    groups = []
    for user_group in user_groups_filtered.qs:
        groups.append(user_group)
        groups.extend(Group.objects.filter(
            parent=user_group
        ))

    groups_table = GroupTable(groups,
                              template_name=DJANGO_TABLES2_BOOTSTRAP4_CUSTOM_TEMPLATE,
                              order_by_field='sg')  # sg = sort groups
    groups_table.filter = user_groups_filtered
    RequestConfig(request).configure(groups_table)
    # TODO: since parameters could be changed directly in the uri, we need to make sure to avoid problems
    # TODO: move pagination as function to ExtendedTable
    groups_table.pagination = prepare_table_pagination_settings(request, groups_table, 'groups-t')
    groups_table.page_field = groups_table.pagination.get('page_name')
    groups_table.paginate(page=request.GET.get(groups_table.pagination.get('page_name'), PAGE_DEFAULT),
                          per_page=request.GET.get(groups_table.pagination.get('page_size_param'), PAGE_SIZE_DEFAULT))

    all_orgs_table = OrganizationTable(all_orgs_filtered.qs,
                                       template_name=DJANGO_TABLES2_BOOTSTRAP4_CUSTOM_TEMPLATE,
                                       order_by_field='so',
                                       )  # so = sort organizations
    all_orgs_table.filter = all_orgs_filtered
    RequestConfig(request).configure(all_orgs_table)
    # TODO: since parameters could be changed directly in the uri, we need to make sure to avoid problems
    # TODO: move pagination as function to ExtendedTable
    all_orgs_table.pagination = prepare_table_pagination_settings(request, all_orgs_table, 'orgs-t')
    all_orgs_table.page_field = all_orgs_table.pagination.get('page_name')
    all_orgs_table.paginate(page=request.GET.get(all_orgs_table.pagination.get('page_name'), PAGE_DEFAULT),
                            per_page=request.GET.get(all_orgs_table.pagination.get('page_size_param'), PAGE_SIZE_DEFAULT))

    # check for notifications like publishing requests
    # publish requests
    pub_requests_count = PendingRequest.objects.filter(type=PENDING_REQUEST_TYPE_PUBLISHING, organization=user.organization).count()

    group_form = GroupForm()
    group_form.action_url = reverse('structure:new-group')

    organization_form = OrganizationForm()
    organization_form.action_url = reverse('structure:new-organization')

    params = {
        "groups": groups_table,
        "organizations": all_orgs_table,
        "user_organizations": user_orgs,
        "pub_requests_count": pub_requests_count,
        "new_group_form": group_form,
        "new_organization_form": organization_form,
    }
    context = DefaultContext(request, params, user)
    return render(request=request, template_name=template, context=context.get_context())


def task(request: HttpRequest, id: str):
    """ Returns information about the pending task

    Args:
        request:
        id (str): The task id
    Returns:
         An ajax view
    """
    params = {
        "description": "",
        "id": "",
        "state": "",
        "info": "",
    }
    try:
        task = AsyncResult(id, app=app)
        params.update({
            "id": task.id,
            "state": task.state,
            "info": task.info,
        })
    except AttributeError:
        pass
    try:
        task_db = PendingTask.objects.get(task_id=id)
        desc = json.loads(task_db.description)
        if desc.get("status", None) is None and desc.get("exception", None) is not None:
            # something went wrong, the task has failed!
            tmp = {
                "phase": "Aborted ({})".format(desc.get("exception")),
                "service": desc.get("service", None),
                "exception": desc.get("exception")
            }
            params["info"] = {
                "current": 0,
            }
            task_db.description = json.dumps(tmp)
            task_db.save()
        params["description"] = task_db.description
    except ObjectDoesNotExist:
        # this happens if the db record already was deleted
        # just fake the progress as it would be finished!
        params["info"] = {
            "current": 100,
        }
        params["description"] = json.dumps({
            "service": "",
            "phase": "finished",
        })
    return BackendAjaxResponse(html="", task=params).get_response()


def remove_task(request: HttpRequest, id: str):
    """ Removes a pending task from the PendingTask table

    Args:
        request (HttpRequest): The incoming request
        id (str): The task identifier
    Returns:
        A redirect
    """
    task = PendingTask.objects.get(
        task_id=id
    )
    descr = json.loads(task.description)
    messages.info(request, message=SERVICE_REGISTRATION_ABORTED.format(descr.get("service", None)))

    task.delete()
    return redirect(request.META.get("HTTP_REFERER"))


@check_session
def groups_index(request: HttpRequest, user: User):
    """ Renders an overview of all groups

    Args:
        request (HttpRequest): The incoming request
        user (User): The current user
    Returns:
         A view
    """
    template = "views/groups_index.html"
    user_groups = user.groups.all()
    user_groups_filtered = GroupFilter(request.GET, queryset=user_groups)

    groups = []
    for user_group in user_groups_filtered.qs:
        groups.append(user_group)
        groups.extend(Group.objects.filter(
            parent=user_group
        ))

    groups_table = GroupTable(groups,
                              template_name=DJANGO_TABLES2_BOOTSTRAP4_CUSTOM_TEMPLATE,
                              order_by_field='sg')  # sg = sort groups

    groups_table.filter = user_groups_filtered
    RequestConfig(request).configure(groups_table)
    # TODO: since parameters could be changed directly in the uri, we need to make sure to avoid problems
    # TODO: move pagination as function to ExtendedTable
    groups_table.pagination = prepare_table_pagination_settings(request, groups_table, 'groups-t')
    groups_table.page_field = groups_table.pagination.get('page_name')
    groups_table.paginate(page=request.GET.get(groups_table.pagination.get('page_name'), PAGE_DEFAULT),
                          per_page=request.GET.get(groups_table.pagination.get('page_size_param'), PAGE_SIZE_DEFAULT))

    group_form = GroupForm()
    group_form.action_url = reverse('structure:new-group')

    params = {
        "groups": groups_table,
        "new_group_form": group_form,
    }
    context = DefaultContext(request, params, user)
    return render(request=request, template_name=template, context=context.get_context())


@check_session
def organizations_index(request: HttpRequest, user: User):
    """ Renders an overview of all organizations

    Args:
        request (HttpRequest): The incoming request
        user (User): The current user
    Returns:
         A view
    """
    template = "views/organizations_index.html"
    all_orgs = Organization.objects.all()
    all_orgs_filtered = OrganizationFilter(request.GET, queryset=all_orgs)

    all_orgs_table = OrganizationTable(all_orgs_filtered.qs,
                                       template_name=DJANGO_TABLES2_BOOTSTRAP4_CUSTOM_TEMPLATE,
                                       order_by_field='so',
                                       )  # so = sort organizations
    all_orgs_table.filter = all_orgs_filtered
    RequestConfig(request).configure(all_orgs_table)
    # TODO: since parameters could be changed directly in the uri, we need to make sure to avoid problems
    # TODO: move pagination as function to ExtendedTable
    all_orgs_table.pagination = prepare_table_pagination_settings(request, all_orgs_table, 'orgs-t')
    all_orgs_table.page_field = all_orgs_table.pagination.get('page_name')
    all_orgs_table.paginate(page=request.GET.get(all_orgs_table.pagination.get('page_name'), PAGE_DEFAULT),
                            per_page=request.GET.get(all_orgs_table.pagination.get('page_size_param'), PAGE_SIZE_DEFAULT))

    # check for notifications like publishing requests
    # publish requests
    pub_requests_count = PendingRequest.objects.filter(type=PENDING_REQUEST_TYPE_PUBLISHING, organization=user.organization).count()
    orgs = {
        "primary": user.organization,
    }

    organization_form = OrganizationForm()
    organization_form.action_url = reverse('structure:new-organization')

    params = {
        "organizations": all_orgs_table,
        "new_organization_form": organization_form,
    }
    context = DefaultContext(request, params, user)
    return render(request=request, template_name=template, context=context.get_context())


@check_session
def detail_organizations(request:HttpRequest, id: int, user:User):
    """ Renders an overview of a group's details.

    Args:
        request: The incoming request
        id: The id of the requested group
        user: The user object
    Returns:
         A rendered view
    """
    org = Organization.objects.get(id=id)
    members = User.objects.filter(organization=org)
    sub_orgs = Organization.objects.filter(parent=org)
    services = Service.objects.filter(metadata__contact=org, is_root=True)
    template = "views/organizations_detail.html"

    # list publishers
    pub_requests = PendingRequest.objects.filter(type=PENDING_REQUEST_TYPE_PUBLISHING, organization=id)
    all_publishing_groups = Group.objects.filter(publish_for_organizations__id=id)
    pub_requests_count = PendingRequest.objects.filter(type=PENDING_REQUEST_TYPE_PUBLISHING, organization=user.organization).count()

    edit_form = OrganizationForm(instance=org)
    edit_form.action_url = reverse('structure:edit-organization', args=[id])

    delete_form = RemoveOrganizationForm()
    delete_form.action_url = reverse('structure:delete-organization', args=[id])

    params = {
        "organization": org,
        "members": members,
        "sub_organizations": sub_orgs,
        "services": services,
        "pub_requests": pub_requests,
        "all_publisher": all_publishing_groups,
        "pub_requests_count": pub_requests_count,
        "edit_organization_form": edit_form,
        "delete_organization_form": delete_form,
    }

    context = DefaultContext(request, params, user)
    return render(request=request, template_name=template, context=context.get_context())


# TODO: update function documentation
@check_session
@check_permission(Permission(can_edit_organization=True))
def edit_org(request: HttpRequest, id: int, user: User):
    """ The edit view for changing organization values

    Args:
        request:
        id:
        user:
    Returns:
         A BackendAjaxResponse for Ajax calls or a redirect for a successful editing
    """
    org = Organization.objects.get(id=id)
    if org.created_by != user:
        # TODO: this message should be presented in the form errors ==> see form.add_error()
        messages.error(request, message=ORGANIZATION_IS_OTHERS_PROPERTY)
        return redirect("structure:detail-organization", org.id)
    form = OrganizationForm(request.POST or None, instance=org)
    if request.method == "POST":
        if form.is_valid():
            # save changes of group
            org = form.save(commit=False)
            if org.parent == org:
                # TODO: this message should be presented in the form errors ==> see form.add_error()
                messages.add_message(request=request, level=messages.ERROR, message=ORGANIZATION_CAN_NOT_BE_OWN_PARENT)
            else:
                org.save()
        return redirect("structure:detail-organization", org.id)

    else:
        return redirect("structure:detail-organization", org.id)


# TODO: update function documentation
@check_session
@check_permission(Permission(can_delete_organization=True))
def remove_org(request: HttpRequest, id: int , user: User):
    """ Renders the remove form for an organization

    Args:
        request(HttpRequest): The used request
    Returns:
        A rendered view
    """
    org = get_object_or_404(Organization, id=id)
    if org.created_by != user:
        # TODO: this message should be presented in the form errors ==> see form.add_error()
        messages.error(request, message=ORGANIZATION_IS_OTHERS_PROPERTY)
        return redirect("structure:detail-organization", org.id)
    else:
        # remove group and all of the related content
        org.delete()
        messages.success(request, message='Organization ' + org.organization_name + ' successfully deleted.')
        return redirect("structure:organizations-index")


# TODO: update function documentation
@check_session
@check_permission(Permission(can_create_organization=True))
def new_org(request: HttpRequest, user: User):
    """ Renders the new organization form and saves the input

    Args:
        request: The incoming request
        user: The user object
    Returns:
         A BackendAjaxResponse for Ajax calls or a redirect for a successful editing
    """
    orgs = list(Organization.objects.values_list("organization_name", flat=True))
    if None in orgs:
        orgs.pop(orgs.index(None))
    form = OrganizationForm(request.POST or None)
    if request.method == "POST":
        if form.is_valid():
            # save changes of group
            org = form.save(commit=False)
            if org.parent == org:
                # TODO: this message should be presented in the form errors ==> see form.add_error()
                messages.add_message(request=request, level=messages.ERROR, message=GROUP_CAN_NOT_BE_OWN_PARENT)
            else:
                org.created_by = user
                org.is_auto_generated = False  # when the user creates an organization per form, it is not auto generated!
                org.save()
        else:
            # TODO: this is not necessary; redirect to the redirect("structure:index") by example and show the modal with the errors
            messages.error(request, message=GROUP_FORM_INVALID)
        return redirect("structure:index")
    else:
        # TODO: we should redirect to redirect("structure:index") by example and show the modal by default
        return redirect("structure:index")


@check_session
@check_permission(Permission(can_toggle_publish_requests=True))
def toggle_publish_request(request: HttpRequest, id: int, user: User):
    """ Activate or decline the publishing request.

    If the request is too old, the publishing will not be accepted.

    Args:
        request (HttpRequest): The incoming request
        id (int): The organization's id
        user (User): The current user object
    Returns:
         A BackendAjaxResponse since it is an Ajax request
    """
    # activate or remove publish request/ publisher
    post_params = request.POST
    is_accepted = utils.resolve_boolean_attribute_val(post_params.get("accept"))
    organization = Organization.objects.get(id=id)
    pub_request = PendingRequest.objects.get(type=PENDING_REQUEST_TYPE_PUBLISHING, id=post_params.get("requestId"))
    now = timezone.now()
    if is_accepted and pub_request.activation_until >= now:
        # add organization to group_publisher
        pub_request.group.publish_for_organizations.add(organization)
        messages.add_message(request, messages.SUCCESS, PUBLISH_REQUEST_ACCEPTED.format(pub_request.group.name))
    elif not is_accepted:
        messages.add_message(request, messages.SUCCESS, PUBLISH_REQUEST_DENIED.format(pub_request.group.name))
    elif pub_request.activation_until < now:
        messages.add_message(request, messages.ERROR, REQUEST_ACTIVATION_TIMEOVER)
    pub_request.delete()
    return BackendAjaxResponse(html="", redirect=ROOT_URL + "/structure/organizations/detail/" + str(organization.id)).get_response()


@check_session
@check_permission(Permission(can_remove_publisher=True))
def remove_publisher(request: HttpRequest, id: int, user: User):
    """ Removes a publisher for an organization

    Args:
        request (HttpRequest): The incoming request
        id (int): The organization's id
        user (User): The current user object
    Returns:
         A BackendAjaxResponse since it is an Ajax request
    """
    post_params = request.POST
    group_id = int(post_params.get("publishingGroupId"))
    org = Organization.objects.get(id=id)
    group = Group.objects.get(id=group_id, publish_for_organizations=org)

    # only allow removing if the user is part of the organization or the group!
    if group not in user.groups.all() and user.organization != org:
        messages.error(request, message=PUBLISH_PERMISSION_REMOVING_DENIED)
        return BackendAjaxResponse(html="", redirect=ROOT_URL + "/structure/").get_response()
    group.publish_for_organizations.remove(org)
    messages.success(request, message=PUBLISH_PERMISSION_REMOVED.format(group.name, org.organization_name))

    return BackendAjaxResponse(html="", redirect=ROOT_URL + "/structure/").get_response()

@check_session
@check_permission(Permission(can_request_to_become_publisher=True))
def publish_request(request: HttpRequest, id: int, user: User):
    """ Performs creation of a publishing request between a user/group and an organization

    Args:
        request (HttpRequest): The incoming HttpRequest
        id (int): The organization id
        user (User): The performing user object
    Returns:
         A rendered view
    """
    template = "request_publish_permission.html"
    org = Organization.objects.get(id=id)

    request_form = PublisherForOrganization(request.POST or None)
    request_form.fields["organization_name"].initial = org.organization_name
    groups = user.groups.all().values_list('id', 'name')
    request_form.fields["group"].choices = groups
    params = {}
    if request.method == 'POST':
        if request_form.is_valid():
            msg = request_form.cleaned_data["request_msg"]
            group = Group.objects.get(id=request_form.cleaned_data["group"])

            # check if user is already a publisher using this group or a request already has been created
            pub_request = PendingRequest.objects.filter(type=PENDING_REQUEST_TYPE_PUBLISHING, organization=org, group=group)
            if org in group.publish_for_organizations.all() or pub_request.count() > 0 or org == group.organization:
                if pub_request.count() > 0:
                    messages.add_message(request, messages.INFO, PUBLISH_REQUEST_ABORTED_IS_PENDING)
                elif org == group.organization:
                    messages.add_message(request, messages.INFO, PUBLISH_REQUEST_ABORTED_OWN_ORG)
                else:
                    messages.add_message(request, messages.INFO, PUBLISH_REQUEST_ABORTED_ALREADY_PUBLISHER)
                return redirect("structure:detail-organization", str(id))

            publish_request_obj = PendingRequest()
            publish_request_obj.type = PENDING_REQUEST_TYPE_PUBLISHING
            publish_request_obj.organization = org
            publish_request_obj.message = msg
            publish_request_obj.group = group
            publish_request_obj.activation_until = timezone.now() + datetime.timedelta(hours=PUBLISH_REQUEST_ACTIVATION_TIME_WINDOW)
            publish_request_obj.save()
            # create pending publish request for organization!
            messages.add_message(request, messages.SUCCESS, PUBLISH_REQUEST_SENT)
        else:
            messages.add_message(request, messages.ERROR, FORM_INPUT_INVALID)
        return redirect("structure:detail-organization", id)

    else:
        params = {
            "form": request_form,
            "organization": org,
            "user": user,
            "button_text": _("Send"),
            "article": _("You need to ask for permission to become a publisher. Please select your group for which you want to have publishing permissions and explain why you need them."),
            "action_url": ROOT_URL + "/structure/organizations/publish-request/" + str(id),
        }

    html = render_to_string(template_name=template, context=params, request=request)
    return BackendAjaxResponse(html=html).get_response()


@check_session
def detail_group(request: HttpRequest, id: int, user: User):
    """ Renders an overview of a group's details.

    Args:
        request: The incoming request
        id: The id of the requested group
        user: The user object
    Returns:
         A rendered view
    """
    group = Group.objects.get(id=id)
    members = group.users.all()
<<<<<<< HEAD
    template = "views/groups_detail.html"

    edit_form = GroupForm(instance=group)
    edit_form.action_url = reverse('structure:edit-group', args=[id])

    delete_form = RemoveGroupForm()
    delete_form.action_url = reverse('structure:delete-group', args=[id])

=======
    template = "group_detail.html"
>>>>>>> 9094a406
    params = {
        "group": group,
        "group_permissions": user.get_permissions(group),  # user_helper.get_permissions(group=group),
        "members": members,
        "show_registering_for": True,
        "edit_group_form": edit_form,
        "delete_group_form": delete_form,
    }
    context = DefaultContext(request, params, user)
    return render(request=request, template_name=template, context=context.get_context())


# TODO: update function documentation
@check_session
@check_permission(Permission(can_create_group=True))
def new_group(request: HttpRequest, user: User):
    """ Renders the new group form and saves the input

    Args:
        request: The incoming request
        user: The user object
    Returns:
         A BackendAjaxResponse for Ajax calls or a redirect for a successful editing
    """
    form = GroupForm(request.POST or None)
    if request.method == "POST":
        if form.is_valid():
            # save changes of group
            group = form.save(commit=False)
            if group.parent == group:
                # TODO: this message should be presented in the form errors ==> see form.add_error()
                messages.add_message(request=request, level=messages.ERROR, message=GROUP_CAN_NOT_BE_OWN_PARENT)
            else:
                group.created_by = user
                if group.role is None:
                    group.role = Role.objects.get(name="_default_")
                group.save()
                user.groups.add(group)
            return redirect("structure:index")
        else:
            # TODO: this is not necessary; redirect to the redirect("structure:index") by example and show the modal with the errors
            messages.error(request, message=GROUP_FORM_INVALID)
            return redirect("structure:index")
    else:
        # TODO: we should redirect to redirect("structure:index") by example and show the modal by default
        redirect("structure:index")


@check_session
def list_publisher_group(request: HttpRequest, id: int, user: User):
    """ List all organizations a group can publish for

    Args:
        request: The incoming request
        id: The group id
        user: The performing user
    Returns:
        A rendered view
    """
    template = "index_publish_requests.html"
    group = Group.objects.get(id=id)

    params = {
        "group": group,
        "show_registering_for": True,
    }
    context = DefaultContext(request, params, user).get_context()
    return render(request, template, context)


# TODO: update function documentation
@check_session
@check_permission(Permission(can_delete_group=True))
def remove_group(request: HttpRequest, id: int, user: User):
    """ Renders the remove form for a group

    Args:
        request(HttpRequest): The used request
    Returns:
        A rendered view
    """
    remove_form = RemoveGroup(request.POST)
    if remove_form.is_valid():
        group = get_object_or_404(Group, id=id)

        if group.created_by != user:
            # TODO: this message should be presented in the form errors ==> see form.add_error()
            messages.error(request, message=GROUP_IS_OTHERS_PROPERTY)
            return redirect(STRUCTURE_DETAIL_GROUP, group.id)
        elif remove_form.cleaned_data['is_confirmed'] == 'off':
            # TODO: redirect to service:detail; show modal by default with error message
            return redirect(STRUCTURE_DETAIL_GROUP, group.id)
        else:
            # clean subgroups from parent
            sub_groups = Group.objects.filter(
                parent=group
            )
            for sub in sub_groups:
                sub.parent = None
                sub.save()

            # remove group and all of the related content
            group.delete()
            messages.success(request, message='Group ' + group.name + ' successfully deleted.')
            return redirect(STRUCTURE_INDEX_GROUP)


@check_session
@check_permission(Permission(can_edit_group=True))
def edit_group(request: HttpRequest, user: User, id: int):
    """ The edit view for changing group values

    Args:
        request:
        id:
        user:
    Returns:
         A BackendAjaxResponse for Ajax calls or a redirect for a successful editing
    """
    template = "form.html"
    group = Group.objects.get(id=id)
    if group.created_by != user:
        # TODO: this message should be presented in the form errors ==> see form.add_error()
        messages.error(request, message=GROUP_IS_OTHERS_PROPERTY)
        return redirect("structure:detail-organization", group.id)
    form = GroupForm(request.POST or None, instance=group)
    if request.method == "POST":
        if form.is_valid():
            # save changes of group
            group = form.save(commit=False)
            if group.parent == group:
                # TODO: this message should be presented in the form errors ==> see form.add_error()
                messages.add_message(request=request, level=messages.ERROR, message=GROUP_CAN_NOT_BE_OWN_PARENT)
            else:
                group.save()
        return redirect("structure:detail-group", group.id)

    else:
        return redirect("structure:detail-group", group.id)


def handler404(request: HttpRequest, exception=None):
    """ Handles a general 404 (Page not found) error and renders a custom response page

    Args:
        request: The incoming request
        exception: An exception, if one occured
    Returns:
         A rendered 404 response
    """
    params = {

    }
    context = DefaultContext(request, params)
    response = render("404.html", context=context.get_context())
    response.status_code = 404
    return response


def handler500(request: HttpRequest, exception=None):
    """ Handles a general 500 (Internal Server Error) error and renders a custom response page

    Args:
        request: The incoming request
        exception: An exception, if one occured
    Returns:
         A rendered 500 response
    """
    params = {

    }
    context = DefaultContext(request, params)
    response = render("500.html", context=context.get_context())
    response.status_code = 500
    return response<|MERGE_RESOLUTION|>--- conflicted
+++ resolved
@@ -31,11 +31,8 @@
 from structure.forms import GroupForm, OrganizationForm, PublisherForOrganization, RemoveGroupForm, RemoveOrganizationForm
 from structure.models import Group, Role, Permission, Organization, PendingRequest, PendingTask
 from structure.models import User
-<<<<<<< HEAD
 from structure.tables import GroupTable, OrganizationTable
 from django.urls import reverse
-=======
->>>>>>> 9094a406
 
 
 @check_session
@@ -545,7 +542,6 @@
     """
     group = Group.objects.get(id=id)
     members = group.users.all()
-<<<<<<< HEAD
     template = "views/groups_detail.html"
 
     edit_form = GroupForm(instance=group)
@@ -554,9 +550,6 @@
     delete_form = RemoveGroupForm()
     delete_form.action_url = reverse('structure:delete-group', args=[id])
 
-=======
-    template = "group_detail.html"
->>>>>>> 9094a406
     params = {
         "group": group,
         "group_permissions": user.get_permissions(group),  # user_helper.get_permissions(group=group),
