--- conflicted
+++ resolved
@@ -65,7 +65,6 @@
         "description": _("Permission group. Holds users which are allowed to manage resource. This includes e.g. registration or removing of services and managing publisher requests."),
         "parent_group": "Editor",
         "permissions": [
-<<<<<<< HEAD
             PermissionEnum.CAN_ACTIVATE_RESOURCE,
             PermissionEnum.CAN_UPDATE_RESOURCE,
             PermissionEnum.CAN_REGISTER_RESOURCE,
@@ -75,18 +74,7 @@
             PermissionEnum.CAN_TOGGLE_PUBLISH_REQUESTS,
             PermissionEnum.CAN_REMOVE_PUBLISHER,
             PermissionEnum.CAN_REQUEST_TO_BECOME_PUBLISHER,
-=======
-            Permission.can_activate_resource,
-            Permission.can_update_resource,
-            Permission.can_register_resource,
-            Permission.can_remove_resource,
-            Permission.can_add_dataset_metadata,
-            Permission.can_remove_dataset_metadata,
-            Permission.can_toggle_publish_requests,
-            Permission.can_remove_publisher,
-            Permission.can_request_to_become_publisher,
-            Permission.can_run_monitoring,
->>>>>>> dfec63d9
+            PermissionEnum.CAN_RUN_MONITORING,
         ]
     },
 ]