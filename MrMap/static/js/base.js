
function getCookie(cname) {
    var name = cname + "=";
    var decodedCookie = decodeURIComponent(document.cookie);
    var ca = decodedCookie.split(';');
    for(var i = 0; i <ca.length; i++) {
        var c = ca[i];
        while (c.charAt(0) == ' ') {
            c = c.substring(1);
        }
        if (c.indexOf(name) == 0) {
            return c.substring(name.length, c.length);
        }
    }
    return "";
}

/**
 * Setter for the session storage
 */
function setSessionValue(key, value){
    window.sessionStorage.setItem(key, value);
}
/**
 * Getter for the session storage
 *      using the parameter 'remove', the key-value pair will be deleted afterwards
 */
function getSessionValue(key, remove){
    var item = window.sessionStorage.getItem(key);
    if(remove){
        window.sessionStorage.removeItem(key);
    }
    return item;
}

function findSessionValuesLike(substring){
    var items = window.sessionStorage;
    var retArr = [];
    for(i = 0; i < items.length; i++){
        if(items.key(i).includes(substring)){
            retArr.push(getSessionValue(items.key(i)));
        }
    }
    return retArr;
}

function findSessionKeysLike(substring){
    var items = window.sessionStorage;
    var retArr = [];
    for(i = 0; i < items.length; i++){
        if(items.key(i).includes(substring)){
            retArr.push(items.key(i));
        }
    }
    return retArr;
}

function removeSessionKeysLike(substring){
    var items = window.sessionStorage;
    for(i = 0; i < items.length; i++){
        if(items.key(i).includes(substring)){
            getSessionValue(items.key(i), true);
        }
    }
}


function toggleCollapsibleSymbol(elem){
    var src = elem.attr("src");
    var toggle = elem.attr("data-toggle");
    elem.attr("src", toggle);
    elem.attr("data-toggle", src);
}

function checkRedirect(data){
    if(data["redirect"] !== null){
        window.open(data["redirect"], "_self");
    }
}

function toggleNavigationMenu(elem){
    elem.toggleClass("open");
    elem.stop(true, true).slideToggle("medium");
}

function toggleOverlay(html){
    var overlay = $("#overlay");
    if(overlay.is(":visible")){
        overlay.html(html);
    }
    overlay.toggleClass("show");
}

function replaceButtonWithSpinner(button){
}

function changeOverlayContent(html){
    var overlay = $("#overlay");
    overlay.html(html);
}


function editEntity(id, entity){
    $.ajax({
        url: rootUrl + "/" + entity + "/edit/" + id,
        headers: {
            "X-CSRFToken": getCookie("csrftoken")
        },
        data: {},
        type: 'get',
        dataType: 'json'
    }).done(function(data){
        var html = data["html"];
        toggleOverlay(html);
    }).always(function(data){
        checkRedirect(data);
    });
}

function updateEntity(id, entity){
    $.ajax({
        url: rootUrl + "/" + entity + "/update/register-form/" + id,
        headers: {
            "X-CSRFToken": getCookie("csrftoken")
        },
        data: {},
        type: 'get',
        dataType: 'json'
    }).done(function(data){
        var html = data["html"];
        toggleOverlay(html);

    }).always(function(data){
        checkRedirect(data);
    });
}

function addEntity(entity){
    $.ajax({
        url: rootUrl + "/" + entity + "/new/register-form",
        headers: {
            "X-CSRFToken": getCookie("csrftoken")
        },
        data: {},
        type: 'get',
        dataType: 'json',
    }).done(function(data){
        var html = data["html"];
        toggleOverlay(html);
    }).always(function(data){
        checkRedirect(data);
    });
}


function removeEntity(id, confirmed, entity){
    $.ajax({
        url: rootUrl + "/" + entity + "/remove?id=" + id + "&confirmed=" + confirmed,
        headers: {
            "X-CSRFToken": getCookie("csrftoken")
        },
        type: 'get',
        dataType: 'json'
    }).done(function(data){
        var html = data["html"];
        toggleOverlay(html);
    }).always(function(data){
        checkRedirect(data);
    });
}

$(document).on("click", "#eeImg", function(){
    toggleOverlay("");
    // restore rotation
    var elem = $("#ee-trggr");
    elem.css({"transform": "rotate(0deg)"});
});


$(document).ready(function(){
    // hide messages after 10 seconds automatically
    setTimeout(function(){
        var msg = $(".messages");
        if(msg.is(":visible")){
            $(".messages").click();
        }
    }, 5000);

    var eeRotation = 0;

    $("#ee-trggr").mousemove(function(event){
        var element = $(this);
        // check if ctrl key is pressed
        eeRotation += 2;
        element.css({"transform": "rotate(" + eeRotation +"deg)"});
        if(eeRotation == 360){
            var eeSound = $("#ee-audio")[0];
            var img = $("<img/>").attr("src", "/static/images/mr_map.png")
            .attr("class", "rotating-image")
            .attr("style", "object-fit: contain;")
            .attr("id", "eeImg");
            toggleOverlay(img);
            eeSound.addEventListener("ended", function(){
                // remove overlay
                if($("#overlay").hasClass("show")){
                    toggleOverlay("");
                }
            });
            eeSound.play();
            eeRotation = 0;
        }
    });

    $("#navbar-logo").mouseleave(function(){
        var elem = $(this);
        eeRotation = 0;
        elem.css({"transform": "rotate(" + eeRotation +"deg)"});
    });


    $(".navigation-menu").on("mouseover",function(){
        var list = $(this).find(".navigation-element-list");
        if(!list.hasClass("open")){
            toggleNavigationMenu(list);
        }
    });

    $(".navigation-menu").on("mouseleave",function(){
        var elem = $(this).find(".navigation-element-list");
        if(elem.hasClass("open")){
            toggleNavigationMenu(elem);
        }
    });

    $(".messages").on("click", function(){
        var elem = $(this);
        elem.slideToggle();
    });

    $(".delete-container").click(function(){
        var id = $(this).attr("data-parent");
        // call remove form, but indicate that the remove process was not confirmed yet by the user
        var entity = $(this).attr("typeof");
        removeEntity(id, false, entity);
    });

    $("#edit-button, #change-pw-button").click(function(){
        var id = $(this).attr("data-parent");
        // call remove form, but indicate that the remove process was not confirmed yet by the user
        var entity = $(this).attr("typeof");
        if(entity.includes('user')){
            id = "";
        }
        editEntity(id, entity);
    });

    $(".add-button").click(function(){
        // call remove form, but indicate that the remove process was not confirmed yet by the user
        var entity = $(this).attr("typeof");
        addEntity(entity);
    });

    $("html").click(function(){
        var langMenu = $("#current-lang");
        if(langMenu.hasClass("open")){
            langMenu.click();
        }
    });

    $("#current-lang").click(function(event){
        event.stopPropagation();
        var elem = $(this);
        elem.toggleClass("open");
        $("#lang-selector").slideToggle();
    });


    $(".lang-item").click(function(){
        var elem = $(this);
        var val = elem.attr("data-value");
        // activate selected language via ajax call
        $.ajax({
            url: "/i18n/setlang/",
            headers: {
                "X-CSRFToken": getCookie("csrftoken")
            },
            data: {
                'language': val
            },
            type: 'post',
            dataType: 'json',
            success: function(data) {
                location.reload();
            },
            timeout: 10000,
            error: function(jqXHR, textStatus, errorThrown){
                if(textStatus === "timeout"){
                    console.log("A timeout occured.");
                }
            }
        })

    });

    $(function () {
      $('[data-toggle="tooltip"]').tooltip();
    })

<<<<<<< HEAD
});
=======
});


function toggleBusyState( form ) {
  // get status message references
  const busyStateItems = form.querySelectorAll('.submit_btn_txt, .submit_btn_spinner');

  // Show busy state
  busyStateItems.forEach(function(item) {
    if ( item.classList.contains('d-none') ){
        item.classList.remove("d-none");
    } else {
        item.classList.add("d-none");
    }
  });

  // toggle disable state of all form elements to prevent further input
  Array.from(form.elements).forEach(function(field) {
    if ( field.disabled ) {
        field.disabled = false
    } else {
        field.disabled = true
    }
  });
}


function submitAsync( event, is_modal = false ) {
  const submitter = event.submitter;

  // Store reference to form and modal to make later code easier to read
  const form = event.target;
  const exchangeContainer = form.querySelector("div").closest(".modal-fetched-content")

  var formData = new FormData(form);
  if (submitter.name != ""){
    formData.append(submitter.name, "");
  }
  // Post data using the Fetch API
  fetch(form.action, {
      method: form.method,
      body: formData,
      redirect: 'manual'
    }).then(response => {
        if(response.ok) {
            return response;
        } else {
            throw Error(`Request rejected with status ${response.status}`);
        }
    }).then(response => {
        const contentType = response.headers.get("content-type");
        if (contentType && contentType.indexOf("application/json") !== -1) {
            return response.json().then(data => {
              // process your JSON data further
              if ( data.hasOwnProperty('data') ){
                if ( is_modal ) {
                    const modal = form.querySelector("div").closest(".modal")
                    $('#' + modal.id).modal('hide');
                }
                // todo: this should be fetched by a websocket
                document.querySelector("#body-content").insertAdjacentHTML('beforebegin', data.alert);
              } else {
                throw Error(`Response has no data attribute`);
              }
            });
        } else {
            return response.text().then(text => {
                // There is still a html content to render
                exchangeContainer.innerHTML = text;
                $('[data-toggle="tooltip"]').tooltip();
            });
        }
    }).catch(err => {
        if ( is_modal ) {
            const modal = form.querySelector("div").closest(".modal")
            $('#' + modal.id).modal('hide');
            exchangeContainer.innerHTML = "";
        }
        toggleBusyState( form );
        console.log(err);
    });

  toggleBusyState( form );

  // Prevent the default form submit
  event.preventDefault();
}

// adds auto submitting functionality to submit if a auto submit tagged item becomes changes
function isFormUpdateEventHandler( event ){
    const form = event.target.closest("form");
    const isFormUpdate = document.createElement("input");
    isFormUpdate.type = "hidden";
    isFormUpdate.name = "is_form_update";
    isFormUpdate.value = 'True'
    form.appendChild(isFormUpdate);
    form.querySelectorAll('[type=submit]')[0].click();
}

// adds formset delete form functionality to the frontend

function markFormAsDelete( submitter ){

    const formDeleteCheckbox = document.querySelector(submitter.dataset.target);
    const parentContainer = document.querySelector(submitter.dataset.parent);
    formDeleteCheckbox.value = "on";
    parentContainer.classList.add("d-none");

}
>>>>>>> 94669e69
<|MERGE_RESOLUTION|>--- conflicted
+++ resolved
@@ -306,11 +306,7 @@
       $('[data-toggle="tooltip"]').tooltip();
     })
 
-<<<<<<< HEAD
 });
-=======
-});
-
 
 function toggleBusyState( form ) {
   // get status message references
@@ -417,5 +413,4 @@
     formDeleteCheckbox.value = "on";
     parentContainer.classList.add("d-none");
 
-}
->>>>>>> 94669e69
+}