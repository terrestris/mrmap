"""
Django settings for MrMap project.

For more information on this file, see
https://docs.djangoproject.com/en/3.1/topics/settings/

For the full list of settings and their values, see
https://docs.djangoproject.com/en/3.1/ref/settings/
"""

# Include other settings files (DO NOT TOUCH THESE!)
from MrMap.sub_settings.django_settings import *
from MrMap.sub_settings.dev_settings import *
from MrMap.sub_settings.db_settings import *
from MrMap.sub_settings.logging_settings import *
from api.settings import REST_FRAMEWORK

# GIT repo links
GIT_REPO_URI = "https://git.osgeo.org/gitea/GDI-RP/MrMap/src/branch/pre_master"
GIT_GRAPH_URI = "https://git.osgeo.org/gitea/GDI-RP/MrMap/graph"

# Defines the semantic web information which will be injected on the resource html views
SEMANTIC_WEB_HTML_INFORMATION = {
    "legalName": "Zentrale Stelle GDI-RP",
    "email": "kontakt@geoportal.rlp.de",
    "addressCountry": "DE",
    "streetAddress": "Von-Kuhl-Straße 49",
    "addressRegion": "RLP",
    "postalCode": "56070",
    "addressLocality": "Koblenz",
}

# Defines the timespan for fetching the last activities on dashboard
LAST_ACTIVITY_DATE_RANGE = 7

# configure your proxy like "http://10.0.0.1:8080"
# or with username and password: "http://username:password@10.0.0.1:8080"
HTTP_PROXY = ""
PROXIES = {
    "http": HTTP_PROXY,
    "https": HTTP_PROXY,
<<<<<<< HEAD
}

ALLOWED_HOSTS = [
    HOST_NAME,
    "127.0.0.1",
]

# Application definition
INSTALLED_APPS = [
    'MrMap',  # added so we can use general commands in MrMap/management/commands
    'dal',
    'dal_select2',
    'django.forms',
    'django.contrib.admin',
    'django.contrib.auth',
    'django.contrib.contenttypes',
    'django.contrib.sessions',
    'django.contrib.messages',
    'django.contrib.staticfiles',
    'django.contrib.postgres',
    'django.contrib.gis',
    'formtools',
    'service',
    'users',
    'structure',
    'django_extensions',
    'editor',
    'captcha',
    'rest_framework',
    'rest_framework.authtoken',
    'api',
    'csw',
    'atom',
    'django_celery_beat',
    'monitoring',
    'bootstrap4',
    'fontawesome_5',
    'django_tables2',
    'django_filters',
    'query_parameters',
    'django_nose',
    'mathfilters',
]
if DEBUG:
    INSTALLED_APPS.append(
        'debug_toolbar',
    )
    # Disable all panels by default
    DEBUG_TOOLBAR_CONFIG = {
        "DISABLE_PANELS": {
            'debug_toolbar.panels.versions.VersionsPanel',
            'debug_toolbar.panels.timer.TimerPanel',
            'debug_toolbar.panels.settings.SettingsPanel',
            'debug_toolbar.panels.headers.HeadersPanel',
            'debug_toolbar.panels.request.RequestPanel',
            'debug_toolbar.panels.sql.SQLPanel',
            'debug_toolbar.panels.staticfiles.StaticFilesPanel',
            'debug_toolbar.panels.templates.TemplatesPanel',
            'debug_toolbar.panels.cache.CachePanel',
            'debug_toolbar.panels.signals.SignalsPanel',
            'debug_toolbar.panels.logging.LoggingPanel',
            'debug_toolbar.panels.redirects.RedirectsPanel',
            'debug_toolbar.panels.profiling.ProfilingPanel',
        }
    }

# Holds all apps which needs migrations. Will be used in command 'dev_makemigrations'
# If you added a new app with models, which need to be migrated, you have to put the app's name in this list
MIGRATABLE_APPS = [
    'csw',
    'structure',
    'service',
    'users',
    'monitoring',
]

TEMPLATE_LOADERS = (
    'django.template.loaders.structure.mr_map_filters.py',
)

MIDDLEWARE = [
    'django.middleware.security.SecurityMiddleware',
    'django.middleware.gzip.GZipMiddleware',
    'debug_toolbar.middleware.DebugToolbarMiddleware',
    'django.contrib.sessions.middleware.SessionMiddleware',
    'django.middleware.common.CommonMiddleware',
    'django.middleware.locale.LocaleMiddleware',
    'django.middleware.csrf.CsrfViewMiddleware',
    'django.contrib.auth.middleware.AuthenticationMiddleware',
    'django.contrib.auth.middleware.RemoteUserMiddleware',
    'django.contrib.messages.middleware.MessageMiddleware',
    'django.middleware.clickjacking.XFrameOptionsMiddleware',
    'dealer.contrib.django.Middleware',
]

# Password hashes
PASSWORD_HASHERS = [
    'django.contrib.auth.hashers.Argon2PasswordHasher',
    'django.contrib.auth.hashers.PBKDF2PasswordHasher',
    'django.contrib.auth.hashers.PBKDF2SHA1PasswordHasher',
    'django.contrib.auth.hashers.BCryptSHA256PasswordHasher',
]

ROOT_URLCONF = 'MrMap.urls'

FORM_RENDERER = 'django.forms.renderers.TemplatesSetting'

TEMPLATES = [
    {
        'BACKEND': 'django.template.backends.django.DjangoTemplates',
        'DIRS': [
            BASE_DIR + "/templates",
        ],
        'APP_DIRS': True,
        'OPTIONS': {
            'context_processors': [
                'django.template.context_processors.debug',
                'django.template.context_processors.request',
                'django.contrib.auth.context_processors.auth',
                'django.contrib.messages.context_processors.messages',
                'dealer.contrib.django.context_processor',
            ],
        },
    },
]

WSGI_APPLICATION = 'MrMap.wsgi.application'

# Database
# https://docs.djangoproject.com/en/2.1/ref/settings/#databases

DATABASES = {
    'default': {
        'ENGINE': 'django.contrib.gis.db.backends.postgis',
        'NAME': 'MrMap',
        'USER': 'postgres',
        'HOST': '127.0.0.1',
        'PORT': '5432',
    }
}

# Cache
# Use local redis installation as cache
# The "regular" redis cache will be set to work in redis table 1 (see LOCATION)
# The default table (0) is preserved for celery task management
CACHES = {
    "default": {
        "BACKEND": "django_redis.cache.RedisCache",
        "LOCATION": "redis://localhost:6379/1",
        "OPTIONS": {
            "CLIENT_CLASS": "django_redis.client.DefaultClient",
            "COMPRESSOR": "django_redis.compressors.zlib.ZlibCompressor",
        }
    }
}

# Session settings and password validation
# https://docs.djangoproject.com/en/2.1/ref/settings/#auth-password-validators

MIN_PASSWORD_LENGTH = 9
MIN_USERNAME_LENGTH = 5  # ToDo: For production use another, more appropriate length!

AUTH_PASSWORD_VALIDATORS = [
    {
        'NAME': 'django.contrib.auth.password_validation.UserAttributeSimilarityValidator',
    },
    {
        'NAME': 'django.contrib.auth.password_validation.MinimumLengthValidator',
        'OPTIONS': {
            "min_length": MIN_PASSWORD_LENGTH,
        }
    },
    {
        'NAME': 'django.contrib.auth.password_validation.CommonPasswordValidator',
    },
    {
        'NAME': 'django.contrib.auth.password_validation.NumericPasswordValidator',
    },
]
AUTH_USER_MODEL = 'structure.MrMapUser'
SESSION_COOKIE_AGE = 30 * 60  # Defines how many seconds can pass until the session expires, default is 30 * 60
SESSION_SAVE_EVERY_REQUEST = True  # Whether the session age will be refreshed on every request or only if data has been modified
LOGIN_URL = "/"  # Defines where to redirect a user, that has to be logged in for a certain route

# Internationalization
# https://docs.djangoproject.com/en/2.1/topics/i18n/

LANGUAGE_CODE = 'en'
LANGUAGES = (
    ('en', _('English')),
    ('de', _('German')),
)

LOCALE_PATHS = (
    os.path.join(BASE_DIR, 'locale'),
)

DEFAULT_DATE_TIME_FORMAT = 'YYYY-MM-DD hh:mm:ss'

TIME_ZONE = 'Europe/Berlin'

USE_I18N = True

USE_L10N = True

USE_TZ = True

# CELERY SETTINGS
BROKER_URL = 'redis://localhost:6379'
CELERY_RESULT_BACKEND = 'redis://localhost:6379'
CELERY_ACCEPT_CONTENT = ['application/json']
CELERY_TASK_SERIALIZER = 'json'
CELERY_RESULT_SERIALIZER = 'json'
CELERY_TIMEZONE = TIME_ZONE

CELERY_BEAT_SCHEDULER = 'django_celery_beat.schedulers:DatabaseScheduler'

# API
from api.settings import REST_FRAMEWORK

RESPONSE_CACHE_TIME = 60 * 30  # 30 minutes

# Tests
if 'test' in sys.argv:
    CAPTCHA_TEST_MODE = True

TEST_RUNNER = 'django_nose.NoseTestSuiteRunner'
NOSE_ARGS = [
    '--with-xunit',
    '--xunit-file=tests/nosetests.xml',
    '--with-coverage',
    '--cover-erase',
    '--cover-xml',
    '--cover-xml-file=nosecover.xml',
]

# Progress bar
PROGRESS_STATUS_AFTER_PARSING = 90  # indicates at how much % status we are after the parsing

# Static files (CSS, JavaScript, Images)
# https://docs.djangoproject.com/en/2.1/howto/static-files/

STATIC_URL = '/static/'
STATIC_ROOT = BASE_DIR + "/static/"
STATICFILES_DIRS = [
    BASE_DIR + '/MrMap/static',
]

# define the message tags for bootstrap4
MESSAGE_TAGS = {
    messages.DEBUG: 'alert-info',
    messages.INFO: 'alert-info',
    messages.SUCCESS: 'alert-success',
    messages.WARNING: 'alert-warning',
    messages.ERROR: 'alert-danger',
}

MONITORING_TIME = "23:59:00"
MONITORING_REQUEST_TIMEOUT = 30  # seconds

# DJANGO DEBUG TOOLBAR
# Add the IP for which the toolbar should be shown
INTERNAL_IPS = [
    "127.0.0.1"
]

# DEALER Settings
DEALER_PATH = BASE_DIR

# django logging settings
import logging

root_logger = logging.getLogger('MrMap.root')

LOG_DIR = BASE_DIR + '/logs'
LOG_SUB_DIRS = {
    'root': {'dir': '/root', 'log_file': 'root.log'},
    'api': {'dir': '/api', 'log_file': 'api.log'},
    'csw': {'dir': '/csw', 'log_file': 'csw.log'},
    'editor': {'dir': '/editor', 'log_file': 'rooeditorog'},
    'monitoring': {'dir': '/monitoring', 'log_file': 'monitoring.log'},
    'service': {'dir': '/service', 'log_file': 'service.log'},
    'structure': {'dir': '/structure', 'log_file': 'structure.log'},
    'users': {'dir': '/users', 'log_file': 'users.log'},
}
LOG_FILE_MAX_SIZE = 1024 * 1024 * 20  # 20 MB
LOG_FILE_BACKUP_COUNT = 5

LOGGING = {
    'version': 1,
    'disable_existing_loggers': False,
    'formatters': {
        'verbose': {
            'format': '{levelname} {asctime} {module} {process:d} {thread:d}: {message}',
            'style': '{',
        },
        'simple': {
            'format': '{levelname} {message}',
            'style': '{',
        },
    },
    'handlers': {
        'MrMap.root.file': {
            'level': 'DEBUG',
            'class': 'logging.handlers.RotatingFileHandler',
            'maxBytes': LOG_FILE_MAX_SIZE,
            'backupCount': LOG_FILE_BACKUP_COUNT,
            'filename': LOG_DIR + LOG_SUB_DIRS['root']['dir'] + '/' + LOG_SUB_DIRS['root']['log_file'],
            'formatter': 'verbose',
        },
        'MrMap.api.file': {
            'level': 'DEBUG',
            'class': 'logging.handlers.RotatingFileHandler',
            'maxBytes': LOG_FILE_MAX_SIZE,
            'backupCount': LOG_FILE_BACKUP_COUNT,
            'filename': LOG_DIR + LOG_SUB_DIRS['api']['dir'] + '/' + LOG_SUB_DIRS['api']['log_file'],
            'formatter': 'verbose',
        },
        'MrMap.csw.file': {
            'level': 'DEBUG',
            'class': 'logging.handlers.RotatingFileHandler',
            'maxBytes': LOG_FILE_MAX_SIZE,
            'backupCount': LOG_FILE_BACKUP_COUNT,
            'filename': LOG_DIR + LOG_SUB_DIRS['csw']['dir'] + '/' + LOG_SUB_DIRS['csw']['log_file'],
            'formatter': 'verbose',
        },
        'MrMap.editor.file': {
            'level': 'DEBUG',
            'class': 'logging.handlers.RotatingFileHandler',
            'maxBytes': LOG_FILE_MAX_SIZE,
            'backupCount': LOG_FILE_BACKUP_COUNT,
            'filename': LOG_DIR + LOG_SUB_DIRS['editor']['dir'] + '/' + LOG_SUB_DIRS['editor']['log_file'],
            'formatter': 'verbose',
        },
        'MrMap.monitoring.file': {
            'level': 'DEBUG',
            'class': 'logging.handlers.RotatingFileHandler',
            'maxBytes': LOG_FILE_MAX_SIZE,
            'backupCount': LOG_FILE_BACKUP_COUNT,
            'filename': LOG_DIR + LOG_SUB_DIRS['monitoring']['dir'] + '/' + LOG_SUB_DIRS['monitoring']['log_file'],
            'formatter': 'verbose',
        },
        'MrMap.service.file': {
            'level': 'DEBUG',
            'class': 'logging.handlers.RotatingFileHandler',
            'maxBytes': LOG_FILE_MAX_SIZE,
            'backupCount': LOG_FILE_BACKUP_COUNT,
            'filename': LOG_DIR + LOG_SUB_DIRS['service']['dir'] + '/' + LOG_SUB_DIRS['service']['log_file'],
            'formatter': 'verbose',
        },
        'MrMap.structure.file': {
            'level': 'DEBUG',
            'class': 'logging.handlers.RotatingFileHandler',
            'maxBytes': LOG_FILE_MAX_SIZE,
            'backupCount': LOG_FILE_BACKUP_COUNT,
            'filename': LOG_DIR + LOG_SUB_DIRS['structure']['dir'] + '/' + LOG_SUB_DIRS['structure']['log_file'],
            'formatter': 'verbose',
        },
        'MrMap.users.file': {
            'level': 'DEBUG',
            'class': 'logging.handlers.RotatingFileHandler',
            'maxBytes': LOG_FILE_MAX_SIZE,
            'backupCount': LOG_FILE_BACKUP_COUNT,
            'filename': LOG_DIR + LOG_SUB_DIRS['users']['dir'] + '/' + LOG_SUB_DIRS['users']['log_file'],
            'formatter': 'verbose',
        },
    },
    'loggers': {
        'MrMap.root': {
            'handlers': ['MrMap.root.file', ],
            'level': 'INFO',
            'propagate': True,
        },
        'MrMap.api': {
            'handlers': ['MrMap.api.file', ],
            'level': 'INFO',
            'propagate': True,
        },
        'MrMap.csw': {
            'handlers': ['MrMap.csw.file', ],
            'level': 'INFO',
            'propagate': True,
        },
        'MrMap.editor': {
            'handlers': ['MrMap.editor.file', ],
            'level': 'INFO',
            'propagate': True,
        },
        'MrMap.monitoring': {
            'handlers': ['MrMap.monitoring.file', ],
            'level': 'INFO',
            'propagate': True,
        },
        'MrMap.service': {
            'handlers': ['MrMap.service.file', ],
            'level': 'INFO',
            'propagate': True,
        },
        'MrMap.structure': {
            'handlers': ['MrMap.structure.file', ],
            'level': 'INFO',
            'propagate': True,
        },
        'MrMap.users': {
            'handlers': ['MrMap.users.file', ],
            'level': 'INFO',
            'propagate': True,
        },
    },
=======
>>>>>>> 9cc764f0
}<|MERGE_RESOLUTION|>--- conflicted
+++ resolved
@@ -14,6 +14,8 @@
 from MrMap.sub_settings.db_settings import *
 from MrMap.sub_settings.logging_settings import *
 from api.settings import REST_FRAMEWORK
+from django.utils.translation import gettext_lazy as _
+
 
 # GIT repo links
 GIT_REPO_URI = "https://git.osgeo.org/gitea/GDI-RP/MrMap/src/branch/pre_master"
@@ -39,7 +41,6 @@
 PROXIES = {
     "http": HTTP_PROXY,
     "https": HTTP_PROXY,
-<<<<<<< HEAD
 }
 
 ALLOWED_HOSTS = [
@@ -449,6 +450,4 @@
             'propagate': True,
         },
     },
-=======
->>>>>>> 9cc764f0
 }