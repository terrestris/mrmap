"""
Author: Jan Suleiman
Organization: terrestris GmbH & Co. KG
Contact: suleiman@terrestris.de
Created on: 27.10.20

"""
<<<<<<< HEAD
from django.db.models import Model
from django.http import HttpResponse, JsonResponse
from django.shortcuts import render, get_object_or_404

# Create your views here.
from quality.models import ConformityCheckRun, \
    ConformityCheckConfigurationInternal, ConformityCheckConfiguration
from quality.quality import Quality
from quality.settings import quality_logger
from service.models import Metadata
=======
from django.http import HttpResponse

from quality.models import ConformityCheckRun, ConformityCheckConfiguration
from quality.quality import Quality
from quality.settings import quality_logger
from service.models import Metadata


# Create your views here.
>>>>>>> 61baa834


def check(request, config_id, metadata_id):
    try:
        config = ConformityCheckConfiguration.objects.get(pk=config_id)
        metadata = Metadata.objects.get(pk=metadata_id)
        quality = Quality()
        success = quality.run_check(metadata, config)
        return HttpResponse(f"Success: {success}")
    except ConformityCheckRun.DoesNotExist:
<<<<<<< HEAD
        quality_logger.error(f"No model found for id {run_id}")
        return HttpResponse("Failed")


def check_internal(request, metadata_id, config_id):
    try:
        metadata = Metadata.objects.get(pk=metadata_id)
        config = ConformityCheckConfigurationInternal.objects.get(pk=config_id)

        quality = Quality(metadata, config)

        # TODO use this method on production
        # if quality.has_running_check():
        #     raise Exception(f"Metadata validation for {metadata_id} already running. Skipping.")

        quality.run_check()
        return HttpResponse("Hello world")
    except Metadata.DoesNotExist:
        quality_logger.error(f"No metadata found for id {metadata_id}")
        # TODO remove this
        return HttpResponse("Failed")
    except ConformityCheckConfigurationInternal.DoesNotExist:
        quality_logger.error(f"No configuration found for id {config_id}")
        # TODO remove this
        return HttpResponse("Failed")


def new_check(request, metadata_id, config_id):
    metadata = Metadata.objects.get(pk=metadata_id)
    config = ConformityCheckConfiguration.objects.get(id=config_id)
    quality = Quality()
    quality.run_check(metadata, config)
    return HttpResponse("success")


def get_configs_for(request, metadata_type: str):
    configs = ConformityCheckConfiguration.objects.get_for_metadata_type(metadata_type)
    return HttpResponse(configs)
=======
        quality_logger.error("No config or metadata found")
        return HttpResponse("No config or metadata found")
>>>>>>> 61baa834
<|MERGE_RESOLUTION|>--- conflicted
+++ resolved
@@ -5,20 +5,11 @@
 Created on: 27.10.20
 
 """
-<<<<<<< HEAD
-from django.db.models import Model
-from django.http import HttpResponse, JsonResponse
-from django.shortcuts import render, get_object_or_404
+
+from django.http import HttpResponse
 
 # Create your views here.
-from quality.models import ConformityCheckRun, \
-    ConformityCheckConfigurationInternal, ConformityCheckConfiguration
-from quality.quality import Quality
-from quality.settings import quality_logger
-from service.models import Metadata
-=======
-from django.http import HttpResponse
-
+from quality.models import ConformityCheckConfigurationInternal
 from quality.models import ConformityCheckRun, ConformityCheckConfiguration
 from quality.quality import Quality
 from quality.settings import quality_logger
@@ -26,7 +17,6 @@
 
 
 # Create your views here.
->>>>>>> 61baa834
 
 
 def check(request, config_id, metadata_id):
@@ -37,9 +27,8 @@
         success = quality.run_check(metadata, config)
         return HttpResponse(f"Success: {success}")
     except ConformityCheckRun.DoesNotExist:
-<<<<<<< HEAD
-        quality_logger.error(f"No model found for id {run_id}")
-        return HttpResponse("Failed")
+        quality_logger.error("No config or metadata found")
+        return HttpResponse("No config or metadata found")
 
 
 def check_internal(request, metadata_id, config_id):
@@ -51,7 +40,8 @@
 
         # TODO use this method on production
         # if quality.has_running_check():
-        #     raise Exception(f"Metadata validation for {metadata_id} already running. Skipping.")
+        #     raise Exception(f"Metadata validation for {metadata_id} already
+        #     running. Skipping.")
 
         quality.run_check()
         return HttpResponse("Hello world")
@@ -74,9 +64,6 @@
 
 
 def get_configs_for(request, metadata_type: str):
-    configs = ConformityCheckConfiguration.objects.get_for_metadata_type(metadata_type)
-    return HttpResponse(configs)
-=======
-        quality_logger.error("No config or metadata found")
-        return HttpResponse("No config or metadata found")
->>>>>>> 61baa834
+    configs = ConformityCheckConfiguration.objects.get_for_metadata_type(
+        metadata_type)
+    return HttpResponse(configs)