import json

from django.contrib import messages
from django.http import HttpRequest
from django.shortcuts import render, redirect

# Create your views here.
from django.template.loader import render_to_string
from django_tables2 import RequestConfig

from MapSkinner import utils
from MapSkinner.consts import DJANGO_TABLES2_BOOTSTRAP4_CUSTOM_TEMPLATE
from MapSkinner.decorator import check_session, check_permission
from MapSkinner.messages import FORM_INPUT_INVALID, METADATA_RESTORING_SUCCESS, METADATA_EDITING_SUCCESS, \
    METADATA_IS_ORIGINAL, SERVICE_MD_RESTORED, SERVICE_MD_EDITED, NO_PERMISSION, EDITOR_ACCESS_RESTRICTED, \
    METADATA_PROXY_NOT_POSSIBLE_DUE_TO_SECURED, SECURITY_PROXY_WARNING_ONLY_FOR_ROOT
from MapSkinner.responses import DefaultContext, BackendAjaxResponse
from MapSkinner.settings import ROOT_URL, HTTP_OR_SSL, HOST_NAME, PAGE_DEFAULT, PAGE_SIZE_DEFAULT
from MapSkinner.utils import prepare_table_pagination_settings
from editor.forms import MetadataEditorForm, FeatureTypeEditorForm
from editor.settings import WMS_SECURED_OPERATIONS, WFS_SECURED_OPERATIONS
from service.helper.enums import OGCServiceEnum, MetadataEnum
from service.models import Metadata, Keyword, Category, FeatureType, Layer, RequestOperation, SecuredOperation, \
    ExternalAuthentication
from django.utils.translation import gettext_lazy as _
from structure.models import User, Permission, Group
from users.helper import user_helper
from editor.helper import editor_helper
from editor.tables import *
from editor.filters import *

@check_session
@check_permission(Permission(can_edit_metadata_service=True))
def index(request: HttpRequest, user:User):
    """ The index view of the editor app.

    Lists all services with information of custom set metadata.

    Args:
        request: The incoming request
    Returns:
    """
    # get all services that are registered by the user
<<<<<<< HEAD
    template = "views/editor_service_table_index.html"

    wms_services = user.get_services_as_qs(ServiceEnum.WMS)
    wms_table_filtered = WmsServiceFilter(request.GET, queryset=wms_services)
    wms_table = WmsServiceTable(wms_table_filtered.qs,
                                template_name=DJANGO_TABLES2_BOOTSTRAP4_CUSTOM_TEMPLATE)
    wms_table.filter = wms_table_filtered
    RequestConfig(request).configure(wms_table)
    # TODO: since parameters could be changed directly in the uri, we need to make sure to avoid problems
    # TODO: move pagination as function to ExtendedTable
    wms_table.pagination = prepare_table_pagination_settings(request, wms_table, 'wms-t')
    wms_table.page_field = wms_table.pagination.get('page_name')
    wms_table.paginate(page=request.GET.get(wms_table.pagination.get('page_name'), PAGE_DEFAULT),
                       per_page=request.GET.get(wms_table.pagination.get('page_size_param'), PAGE_SIZE_DEFAULT))

    wfs_services = user.get_services_as_qs(ServiceEnum.WFS)
    wfs_table_filtered = WfsServiceFilter(request.GET, queryset=wfs_services)
    wfs_table = WfsServiceTable(wfs_table_filtered.qs,
                                template_name=DJANGO_TABLES2_BOOTSTRAP4_CUSTOM_TEMPLATE)
    wfs_table.filter = wfs_table_filtered
    RequestConfig(request).configure(wfs_table)
    # TODO: # since parameters could be changed directly in the uri, we need to make sure to avoid problems
    # TODO: move pagination as function to ExtendedTable
    wfs_table.pagination = prepare_table_pagination_settings(request, wfs_table, 'wfs-t')
    wfs_table.page_field = wfs_table.pagination.get('page_name')
    wfs_table.paginate(page=request.GET.get(wfs_table.pagination.get('page_name'), PAGE_DEFAULT),
                       per_page=request.GET.get(wfs_table.pagination.get('page_size_param'), PAGE_SIZE_DEFAULT))

=======
    template = "editor_index.html"

    wms_services = user.get_services(OGCServiceEnum.WMS)
    wms_layers_custom_md = []
    wms_list = []
    for wms in wms_services:
        child_layers = Layer.objects.filter(parent_service__metadata=wms, metadata__is_custom=True)
        tmp = {
            "root_metadata": wms,
            "custom_subelement_metadata": child_layers,
        }
        wms_list.append(tmp)

    wfs_services = user.get_services(OGCServiceEnum.WFS)
    wfs_list = []
    for wfs in wfs_services:
        custom_children = FeatureType.objects.filter(parent_service__metadata=wfs, metadata__is_custom=True)
        tmp = {
            "root_metadata": wfs,
            "custom_subelement_metadata": custom_children,
        }
        wfs_list.append(tmp)
>>>>>>> 9094a406
    params = {
        "wms_table": wms_table,
        "wfs_table": wfs_table,
    }
    context = DefaultContext(request, params, user)
    return render(request, template, context.get_context())


@check_session
@check_permission(Permission(can_edit_metadata_service=True))
def edit(request: HttpRequest, id: int, user: User):
    """ The edit view for metadata

    Provides editing functions for all elements which are described by Metadata objects

    Args:
        request: The incoming request
        id: The metadata id
        user: The performing user
    Returns:
        A rendered view
    """
    metadata = Metadata.objects.get(id=id)

    # check if user owns this service by group-relation
    if metadata.created_by not in user.groups.all():
        messages.error(request, message=NO_PERMISSION)
        return redirect("editor:index")

    editor_form = MetadataEditorForm(request.POST or None)

    if request.method == 'POST':

        if editor_form.is_valid():

            custom_md = editor_form.save(commit=False)

            if not metadata.is_root():
                # this is for the case that we are working on a non root element which is not allowed to change the
                # inheritance setting for the whole service -> we act like it didn't change
                custom_md.use_proxy_uri = metadata.use_proxy_uri

            editor_helper.resolve_iso_metadata_links(request, metadata, editor_form)
            editor_helper.overwrite_metadata(metadata, custom_md, editor_form)
            messages.add_message(request, messages.SUCCESS, METADATA_EDITING_SUCCESS)
            _type = metadata.get_service_type()

            if _type == 'wms':
                if metadata.is_root():
                    parent_service = metadata.service
                else:
                    parent_service = metadata.service.parent_service

            elif _type == 'wfs':
                if metadata.is_root():
                    parent_service = metadata.service
                else:
                    parent_service = metadata.featuretype.parent_service

            user_helper.create_group_activity(metadata.created_by, user, SERVICE_MD_EDITED, "{}: {}".format(parent_service.metadata.title, metadata.title))
            return redirect("service:detail", id)

        else:
            messages.add_message(request, messages.ERROR, FORM_INPUT_INVALID)
            return redirect("editor:edit", id)
    else:

        template = "views/editor_metadata_index.html"
        editor_form = MetadataEditorForm(instance=metadata)
        editor_form.action_url = reverse("editor:edit", args=(id,))

        if not metadata.is_root():
            del editor_form.fields["use_proxy_uri"]
        params = {
            "service_metadata": metadata,
            "form": editor_form,
        }
    context = DefaultContext(request, params, user)
    return render(request, template, context.get_context())

# ToDo:Remove this function by time, if we can be sure it is safe without!
@check_session
@check_permission(Permission(can_edit_metadata_service=True))
def edit_featuretype(request: HttpRequest, id: int, user: User):
    """ The edit view for FeatureTypes

    Since FeatureTypes do not have describing Metadata, we need to handle them separately

    Args:
        request: The incoming request
        id: The featuretype id
        user: The performing user
    Returns:
         A rendered view
    """
    template = "editor_edit.html"
    feature_type = FeatureType.objects.get(id=id)
    feature_type_editor_form = FeatureTypeEditorForm(request.POST or None)
    feature_type_editor_form.fields["abstract"].required = False
    if request.method == 'POST':
        # save new values to feature type
        if feature_type_editor_form.is_valid():
            custom_ft = feature_type_editor_form.save(False)
            editor_helper.overwrite_featuretype(feature_type, custom_ft, feature_type_editor_form)
            messages.add_message(request, messages.SUCCESS, METADATA_EDITING_SUCCESS)
            return redirect("editor:index")
        else:
            messages.add_message(request, messages.ERROR, FORM_INPUT_INVALID)
            return redirect(request.META.get("HTTP_REFERER"))
    else:
        feature_type_editor_form = FeatureTypeEditorForm(instance=feature_type)
        feature_type_editor_form.fields["abstract"].required = False
        addable_values_list = [
            {
                "title": _("Keywords"),
                "name": "keywords",
                "values": feature_type.metadata.keywords.all(),
                "all_values": Keyword.objects.all().order_by("keyword"),
            }
        ]
        params = {
                "service_metadata": feature_type,
                "addable_values_list": addable_values_list,
                "form": feature_type_editor_form,
                "action_url": "{}/editor/edit/featuretype/{}".format(ROOT_URL, id),}
    context = DefaultContext(request, params, user).get_context()
    return render(request, template, context)

@check_session
@check_permission(Permission(can_edit_metadata_service=True))
def edit_access(request: HttpRequest, id: int, user: User):
    """ The edit view for the operations access

    Provides a form to set the access permissions for a metadata-related object.
    Processes the form input afterwards

    Args:
        request (HttpRequest): The incoming request
        id (int): The metadata id
        user (User): The performing user
    Returns:
         A rendered view
    """
    md = Metadata.objects.get(id=id)
    md_type = md.metadata_type.type
    template = "views/editor_edit_access_index.html"
    post_params = request.POST

    if request.method == "POST":
        # process form input
        try:
            editor_helper.process_secure_operations_form(post_params, md)
        except Exception as e:
            messages.error(request, message=e)
            return redirect("editor:edit_access", md.id)
        messages.success(request, EDITOR_ACCESS_RESTRICTED.format(md.title))
        md.save()
        if md_type == MetadataEnum.FEATURETYPE.value:
            redirect_id = md.featuretype.parent_service.metadata.id
        else:
            if md.service.is_root:
                redirect_id = md.id
            else:
                redirect_id = md.service.parent_service.metadata.id
        return redirect("service:detail", redirect_id)

    else:
        # render form
        metadata_type = md.metadata_type.type
        if metadata_type == MetadataEnum.FEATURETYPE.value:
            _type = OGCServiceEnum.WFS.value
        else:
            _type = md.service.servicetype.name
        secured_operations = []
        if _type == OGCServiceEnum.WMS.value:
            secured_operations = WMS_SECURED_OPERATIONS
        elif _type == OGCServiceEnum.WFS.value:
            secured_operations = WFS_SECURED_OPERATIONS

        operations = RequestOperation.objects.filter(
            operation_name__in=secured_operations
        )
        sec_ops = SecuredOperation.objects.filter(
            secured_metadata=md
        )
        all_groups = Group.objects.all()
        tmp = editor_helper.prepare_secured_operations_groups(operations, sec_ops, all_groups, md)

        spatial_restrictable_operations = [
            "GetMap",  # WMS
            "GetFeature"  # WFS
        ]

        params = {
            "service_metadata": md,
            "has_ext_auth": md.has_external_authentication(),
            "operations": tmp,
            "spatial_restrictable_operations": spatial_restrictable_operations,
        }

    context = DefaultContext(request, params, user).get_context()
    return render(request, template, context)

@check_session
def access_geometry_form(request: HttpRequest, id: int, user: User):
    template = "views/access_geometry_form.html"

    GET_params = request.GET
    operation = GET_params.get("operation", None)
    group_id = GET_params.get("groupId", None)
    polygons = utils.resolve_none_string(GET_params.get("polygons", 'None'))

    if polygons is not None:
        polygons = json.loads(polygons)
        if not isinstance(polygons, list):
            polygons = [polygons]

    md = Metadata.objects.get(id=id)
    if not md.is_root():
        messages.info(request, message=SECURITY_PROXY_WARNING_ONLY_FOR_ROOT)
        return BackendAjaxResponse(html="", redirect="/editor/edit/access/{}".format(md.id)).get_response()
    service_bounding_geometry = md.find_max_bounding_box()

    params = {
        "article": _("Add a geometry, which defines the area where this group can access the operation on this service."),
        "action_url": "{}{}/editor/edit/access/{}/geometry-form/".format(HTTP_OR_SSL, HOST_NAME, md.id),
        "bbox": service_bounding_geometry,
        "group_id": group_id,
        "operation": operation,
        "polygons": polygons,
    }
    context = DefaultContext(request, params, user).get_context()
    html = render_to_string(template_name=template, request=request, context=context)
    return BackendAjaxResponse(html=html).get_response()


@check_session
@check_permission(Permission(can_edit_metadata_service=True))
def restore(request: HttpRequest, id: int, user: User):
    """ Drops custom metadata and load original metadata from capabilities and ISO metadata

    Args,
        request: The incoming request
        id: The metadata id
    Returns:
         Redirects back to edit view
    """
    metadata = Metadata.objects.get(id=id)

    ext_auth = metadata.external_authentication

    # check if user owns this service by group-relation
    if metadata.created_by not in user.groups.all():
        messages.error(request, message=NO_PERMISSION)
        return redirect("editor:index")

    service_type = metadata.get_service_type()
    if service_type == 'wms':
        children_md = Metadata.objects.filter(service__parent_service__metadata=metadata, is_custom=True)
    elif service_type == 'wfs':
        children_md = Metadata.objects.filter(featuretype__parent_service__metadata=metadata, is_custom=True)

    if not metadata.is_custom and len(children_md) == 0:
        messages.add_message(request, messages.INFO, METADATA_IS_ORIGINAL)
        return redirect(request.META.get("HTTP_REFERER"))

    if metadata.is_custom:
        metadata.restore(metadata.identifier, external_auth=ext_auth)
        metadata.save()

    for md in children_md:
        md.restore(md.identifier)
        md.save()
    messages.add_message(request, messages.SUCCESS, METADATA_RESTORING_SUCCESS)
    if not metadata.is_root():
        if service_type == 'wms':
            parent_metadata = metadata.service.parent_service.metadata
        elif service_type == 'wfs':
            parent_metadata = metadata.featuretype.parent_service.metadata
        else:
            # This case is not important now
            pass
    else:
        parent_metadata = metadata
    user_helper.create_group_activity(metadata.created_by, user, SERVICE_MD_RESTORED, "{}: {}".format(parent_metadata.title, metadata.title))
    return redirect("editor:index")


@check_session
@check_permission(Permission(can_edit_metadata_service=True))
def restore_featuretype(request: HttpRequest, id: int, user: User):
    """ Drops custom featuretype data and load original from capabilities and ISO metadata

    Args:
        request: The incoming request
        id: The featuretype id
        user: The performing user
    Returns:
         A rendered view
    """
    feature_type = FeatureType.objects.get(id=id)

    # check if user owns this service by group-relation
    if feature_type.created_by not in user.groups.all():
        messages.error(request, message=NO_PERMISSION)
        return redirect("editor:index")

    if not feature_type.is_custom:
        messages.add_message(request, messages.INFO, METADATA_IS_ORIGINAL)
        return redirect(request.META.get("HTTP_REFERER"))
    feature_type.restore()
    feature_type.save()
    messages.add_message(request, messages.SUCCESS, METADATA_RESTORING_SUCCESS)
    return redirect("editor:index")<|MERGE_RESOLUTION|>--- conflicted
+++ resolved
@@ -41,10 +41,9 @@
     Returns:
     """
     # get all services that are registered by the user
-<<<<<<< HEAD
     template = "views/editor_service_table_index.html"
 
-    wms_services = user.get_services_as_qs(ServiceEnum.WMS)
+    wms_services = user.get_services_as_qs(OGCServiceEnum.WMS)
     wms_table_filtered = WmsServiceFilter(request.GET, queryset=wms_services)
     wms_table = WmsServiceTable(wms_table_filtered.qs,
                                 template_name=DJANGO_TABLES2_BOOTSTRAP4_CUSTOM_TEMPLATE)
@@ -57,7 +56,7 @@
     wms_table.paginate(page=request.GET.get(wms_table.pagination.get('page_name'), PAGE_DEFAULT),
                        per_page=request.GET.get(wms_table.pagination.get('page_size_param'), PAGE_SIZE_DEFAULT))
 
-    wfs_services = user.get_services_as_qs(ServiceEnum.WFS)
+    wfs_services = user.get_services_as_qs(OGCServiceEnum.WFS)
     wfs_table_filtered = WfsServiceFilter(request.GET, queryset=wfs_services)
     wfs_table = WfsServiceTable(wfs_table_filtered.qs,
                                 template_name=DJANGO_TABLES2_BOOTSTRAP4_CUSTOM_TEMPLATE)
@@ -70,30 +69,6 @@
     wfs_table.paginate(page=request.GET.get(wfs_table.pagination.get('page_name'), PAGE_DEFAULT),
                        per_page=request.GET.get(wfs_table.pagination.get('page_size_param'), PAGE_SIZE_DEFAULT))
 
-=======
-    template = "editor_index.html"
-
-    wms_services = user.get_services(OGCServiceEnum.WMS)
-    wms_layers_custom_md = []
-    wms_list = []
-    for wms in wms_services:
-        child_layers = Layer.objects.filter(parent_service__metadata=wms, metadata__is_custom=True)
-        tmp = {
-            "root_metadata": wms,
-            "custom_subelement_metadata": child_layers,
-        }
-        wms_list.append(tmp)
-
-    wfs_services = user.get_services(OGCServiceEnum.WFS)
-    wfs_list = []
-    for wfs in wfs_services:
-        custom_children = FeatureType.objects.filter(parent_service__metadata=wfs, metadata__is_custom=True)
-        tmp = {
-            "root_metadata": wfs,
-            "custom_subelement_metadata": custom_children,
-        }
-        wfs_list.append(tmp)
->>>>>>> 9094a406
     params = {
         "wms_table": wms_table,
         "wfs_table": wfs_table,
