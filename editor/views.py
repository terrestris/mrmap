import json

from django.forms import formset_factory
from django.utils.translation import gettext_lazy as _
from django.contrib import messages
from django.contrib.auth.decorators import login_required
<<<<<<< HEAD
from django.http import HttpRequest, HttpResponseRedirect
from django.shortcuts import render, redirect, get_object_or_404
=======
from django.db.models import Case, When
from django.http import HttpRequest
from django.shortcuts import render, redirect

>>>>>>> 96a2f26b
from django.template.loader import render_to_string
from MrMap import utils
from MrMap.cacher import PageCacher
from MrMap.decorator import check_permission, check_ownership
from MrMap.messages import FORM_INPUT_INVALID, METADATA_RESTORING_SUCCESS, METADATA_EDITING_SUCCESS, \
    METADATA_IS_ORIGINAL, SERVICE_MD_RESTORED, SERVICE_MD_EDITED, NO_PERMISSION, EDITOR_ACCESS_RESTRICTED, \
    SECURITY_PROXY_WARNING_ONLY_FOR_ROOT
from MrMap.responses import DefaultContext, BackendAjaxResponse
from api.settings import API_CACHE_KEY_PREFIX
from editor.forms import MetadataEditorForm, DatasetIdentificationForm, DatasetClassificationForm
from editor.settings import WMS_SECURED_OPERATIONS, WFS_SECURED_OPERATIONS
from editor.wizards import DATASET_WIZARD_FORMS, DatasetWizard
from service.filters import MetadataWmsFilter, MetadataWfsFilter, MetadataDatasetFilter
from service.helper.enums import OGCServiceEnum, MetadataEnum
from service.models import RequestOperation, SecuredOperation, Metadata
from service.tasks import async_process_secure_operations_form
from structure.models import MrMapUser, Permission, MrMapGroup
from users.helper import user_helper
from editor.helper import editor_helper
from editor.tables import *


def _prepare_wms_table(request: HttpRequest, user: MrMapUser, ):
    # get all services that are registered by the user
    wms_services = user.get_services_as_qs(OGCServiceEnum.WMS)
    wms_table_filtered = MetadataWmsFilter(request.GET, queryset=wms_services)
    wms_table = WmsServiceTable(wms_table_filtered.qs,
                                user=user,)
    wms_table.filter = wms_table_filtered
    # TODO: since parameters could be changed directly in the uri, we need to make sure to avoid problems
    wms_table.configure_pagination(request, 'wms-t')

    return wms_table


def _prepare_wfs_table(request: HttpRequest, user: MrMapUser, ):
    wfs_services = user.get_services_as_qs(OGCServiceEnum.WFS)
    wfs_table_filtered = MetadataWfsFilter(request.GET, queryset=wfs_services)
    wfs_table = WfsServiceTable(wfs_table_filtered.qs,
                                user=user, )
    wfs_table.filter = wfs_table_filtered
    # TODO: # since parameters could be changed directly in the uri, we need to make sure to avoid problems
    wfs_table.configure_pagination(request, 'wfs-t')

    return wfs_table


def _prepare_dataset_table(request: HttpRequest, user: MrMapUser, ):
    datasets = user.get_datasets_as_qs()
    datasets_table_filtered = MetadataDatasetFilter(request.GET, queryset=datasets)
    datasets_table = DatasetTable(datasets_table_filtered.qs,
                                  user=user,
                                  request=request)
    datasets_table.filter = datasets_table_filtered
    # TODO: # since parameters could be changed directly in the uri, we need to make sure to avoid problems
    datasets_table.configure_pagination(request, 'dataset-t')

    return datasets_table


@login_required
@check_permission(Permission(can_edit_metadata_service=True))
def index(request: HttpRequest, rendered_wizard=None):
    """ The index view of the editor app.

    Lists all services with information of custom set metadata.

    Args:
        request: The incoming request
        rendered_wizard:
    Returns:
    """
    user = user_helper.get_user(request)
    template = "views/editor_service_table_index.html"

    params = {
        "wms_table": _prepare_wms_table(request, user),
        "wfs_table": _prepare_wfs_table(request, user),
        "dataset_table": _prepare_dataset_table(request, user),
        "new_dataset_wizard": rendered_wizard
    }
    context = DefaultContext(request, params, user)
    return render(request, template, context.get_context())


@login_required
@check_permission(Permission(can_edit_metadata_service=True))
def index_wms(request: HttpRequest, ):
    """ The index view of the editor app.

    Lists all services with information of custom set metadata.

    Args:
        request: The incoming request
    Returns:
    """
    user = user_helper.get_user(request)

    template = "views/editor_service_table_index_wms.html"

    params = {
        "wms_table": _prepare_wms_table(request, user),
    }
    context = DefaultContext(request, params, user)
    return render(request, template, context.get_context())


@login_required
@check_permission(Permission(can_edit_metadata_service=True))
def index_wfs(request: HttpRequest, ):
    """ The index view of the editor app.

    Lists all services with information of custom set metadata.

    Args:
        request: The incoming request
    Returns:
    """
    user = user_helper.get_user(request)

    template = "views/editor_service_table_index_wfs.html"

    params = {
        "wfs_table": _prepare_wfs_table(request, user),
    }
    context = DefaultContext(request, params, user)
    return render(request, template, context.get_context())


@login_required
@check_permission(Permission(can_edit_metadata_service=True))
def index_datasets(request: HttpRequest, update_params=None, rendered_wizard=None, status_code: int = 200):
    """ The index view of the editor app.

    Lists all datasets with information of custom set metadata.

    Args:
        request: The incoming request
        update_params:
        status_code:
    Returns:
    """
    user = user_helper.get_user(request)

    template = "views/editor_service_table_index_datasets.html"

    params = {
        "dataset_table": _prepare_dataset_table(request, user),
        "new_dataset_wizard": rendered_wizard
    }

    if update_params:
        params.update(update_params)

    context = DefaultContext(request, params, user)
    return render(request=request,
                  template_name=template,
                  context=context.get_context(),
                  status=status_code)


@login_required
@check_permission(Permission(can_remove_dataset_metadata=True))
@check_ownership(Metadata, 'metadata_id')
def remove_dataset(request: HttpRequest, metadata_id: int):
    """ The remove view for dataset metadata

    Args:
        request: The incoming request
        metadata_id: The metadata id
    Returns:
        A rendered view
    """
    metadata = get_object_or_404(Metadata, id=metadata_id)
    if metadata.metadata_type.type != 'dataset':
        messages.success(request, message=_("You can't delete metadata record"))
        return HttpResponseRedirect(reverse("editor:datasets-index",), status=303)

    relations = MetadataRelation.objects.filter(metadata_to=metadata)
    is_mr_map_origin = True
    for relation in relations:
        if relation.origin.name != "MrMap":
            is_mr_map_origin = False
            break
    if is_mr_map_origin is not True:
        messages.success(request, message=_("You can't delete autogenerated datasets"))
        return HttpResponseRedirect(reverse("editor:datasets-index", ), status=303)

    remove_form = MrMapConfirmForm(data=request.POST,
                                   action_url=reverse("editor:remove-dataset-metadata", args=[metadata_id,]),
                                   is_confirmed_label=_("Do you really want to delete this dataset?"),
                                   request=request,)
    if request.method == 'POST':
        if remove_form.is_valid():
            metadata.delete(force=True)
            messages.success(request, message=_("Dataset successfully deleted."))
            return HttpResponseRedirect(reverse("editor:datasets-index", ), status=303)
        else:
            params = {
                "remove_dataset_form": remove_form,
                "show_remove_dataset_modal": True,
            }
            return index_datasets(request=request, update_params=params, status_code=422)
    else:
        return HttpResponseRedirect(reverse("editor:datasets-index", ), status=303)


@login_required
@check_permission(Permission(can_add_dataset_metadata=True))
def add_new_dataset_wizard(request: HttpRequest, current_view: str):
    wizard_view = DatasetWizard.as_view(DATASET_WIZARD_FORMS)
    return wizard_view(
        request=request,
        current_view=current_view,
        title=_(format_html('<b>Add New Dataset</b>')),
        id_modal='add_new_dataset_wizard',
    )


@login_required
@check_permission(Permission(can_edit_dataset_metadata=True))
# ToDo: Metadata should be replaced by DatasetMetadata
@check_ownership(Metadata, 'instance_id')
def edit_dataset_wizard(request,  current_view: str, instance_id: int):
    metadata = get_object_or_404(Metadata, id=instance_id)
    wizard_view = DatasetWizard.as_view(DATASET_WIZARD_FORMS)
    return wizard_view(request,
                       current_view=current_view,
                       instance_id=instance_id,
                       title=_(format_html(f'<b>Edit</b> <i>{metadata.title}</i> <b>Dataset</b>')),
                       id_modal=f'edit_{metadata.id}_dataset_wizard',)

@login_required
@check_permission(Permission(can_edit_metadata_service=True))
@check_ownership(Metadata, 'metadata_id')
def edit(request: HttpRequest, metadata_id: int):
    """ The edit view for metadata

    Provides editing functions for all elements which are described by Metadata objects

    Args:
        request: The incoming request
        metadata_id: The metadata id
    Returns:
        A rendered view
    """
    user = user_helper.get_user(request)

    metadata = get_object_or_404(Metadata, id=metadata_id)
    if metadata.metadata_type.type == 'dataset':
        return HttpResponseRedirect(reverse("editor:edit-dataset-metadata", args=(metadata_id,)), status=303)

    if request.method == 'POST':
        editor_form = MetadataEditorForm(request.POST or None)
        if editor_form.is_valid():
            custom_md = editor_form.save(commit=False)
            if not metadata.is_root():
                # this is for the case that we are working on a non root element which is not allowed to change the
                # inheritance setting for the whole service -> we act like it didn't change
                custom_md.use_proxy_uri = metadata.use_proxy_uri

                # Furthermore we remove a possibly existing current_capability_document for this element, since the metadata
                # might have changed!
                metadata.clear_cached_documents()

            editor_helper.resolve_iso_metadata_links(request, metadata, editor_form)
            editor_helper.overwrite_metadata(metadata, custom_md, editor_form)

            # Clear page cache for API, so the changes will be visible on the next cache
            p_cacher = PageCacher()
            p_cacher.remove_pages(API_CACHE_KEY_PREFIX)

            messages.add_message(request, messages.SUCCESS, METADATA_EDITING_SUCCESS)

            if metadata.is_root():
                parent_service = metadata.service
            else:
                if metadata.is_service_type(OGCServiceEnum.WMS):
                    parent_service = metadata.service.parent_service
                elif metadata.is_service_type(OGCServiceEnum.WFS):
                    parent_service = metadata.featuretype.parent_service

            user_helper.create_group_activity(metadata.created_by, user, SERVICE_MD_EDITED, "{}: {}".format(parent_service.metadata.title, metadata.title))
            return HttpResponseRedirect(reverse("service:detail", args=(metadata_id,)), status=303)
    else:
        editor_form = MetadataEditorForm(instance=metadata, request=request)

    template = "views/editor_metadata_index.html"
    editor_form.action_url = reverse("editor:edit", args=(metadata_id,))

    params = {
        "service_metadata": metadata,
        "form": editor_form,
    }
    context = DefaultContext(request, params, user)
    return render(request, template, context.get_context())


@login_required
@check_permission(Permission(can_edit_metadata_service=True))
@check_ownership(Metadata, 'id')
def edit_access(request: HttpRequest, id: int):
    """ The edit view for the operations access

    Provides a form to set the access permissions for a metadata-related object.
    Processes the form input afterwards

    Args:
        request (HttpRequest): The incoming request
        id (int): The metadata id
    Returns:
         A rendered view
    """
    user = user_helper.get_user(request)

    md = Metadata.objects.get(id=id)
    template = "views/editor_edit_access_index.html"
    post_params = request.POST

    if request.method == "POST":
        # process form input using async tasks
        try:
            async_process_secure_operations_form.delay(post_params, md.id)
        except Exception as e:
            messages.error(request, message=e)
            return redirect("editor:edit_access", md.id)
        messages.success(request, EDITOR_ACCESS_RESTRICTED.format(md.title))
        md.save()
        if md.is_metadata_type(MetadataEnum.FEATURETYPE):
            redirect_id = md.featuretype.parent_service.metadata.id
        else:
            if md.service.is_root:
                redirect_id = md.id
            else:
                redirect_id = md.service.parent_service.metadata.id
        return redirect("service:detail", redirect_id)

    else:
        # render form
        secured_operations = []
        if md.is_service_type(OGCServiceEnum.WMS):
            secured_operations = WMS_SECURED_OPERATIONS
        elif md.is_service_type(OGCServiceEnum.WFS):
            secured_operations = WFS_SECURED_OPERATIONS

        operations = RequestOperation.objects.filter(
            operation_name__in=secured_operations
        )
        sec_ops = SecuredOperation.objects.filter(
            secured_metadata=md
        )
        all_groups = MrMapGroup.objects.all().order_by(Case(When(name='Public', then=0)), 'name')
        tmp = editor_helper.prepare_secured_operations_groups(operations, sec_ops, all_groups, md)

        spatial_restrictable_operations = [
            "GetMap",  # WMS
            "GetFeature"  # WFS
        ]

        params = {
            "service_metadata": md,
            "has_ext_auth": md.has_external_authentication(),
            "operations": tmp,
            "spatial_restrictable_operations": spatial_restrictable_operations,
        }

    context = DefaultContext(request, params, user).get_context()
    return render(request, template, context)


@login_required
def access_geometry_form(request: HttpRequest, id: int):
    """ Renders the geometry form for the access editing

    Args:
        request (HttpRequest): The incoming request
        id (int): The id of the metadata object, which will be edited
    Returns:
         BackendAjaxResponse
    """

    user = user_helper.get_user(request)
    template = "views/access_geometry_form.html"

    GET_params = request.GET
    operation = GET_params.get("operation", None)
    group_id = GET_params.get("groupId", None)
    polygons = utils.resolve_none_string(GET_params.get("polygons", 'None'))

    if polygons is not None:
        polygons = json.loads(polygons)
        if not isinstance(polygons, list):
            polygons = [polygons]

    md = Metadata.objects.get(id=id)

    if not md.is_root():
        messages.info(request, message=SECURITY_PROXY_WARNING_ONLY_FOR_ROOT)
        return BackendAjaxResponse(html="", redirect=reverse('edit_access',  args=(md.id,))).get_response()

    service_bounding_geometry = md.find_max_bounding_box()

    params = {
        "action_url": reverse('editor:access_geometry_form', args=(md.id, )),
        "bbox": service_bounding_geometry,
        "group_id": group_id,
        "operation": operation,
        "polygons": polygons,
    }
    context = DefaultContext(request, params, user).get_context()
    html = render_to_string(template_name=template, request=request, context=context)
    return BackendAjaxResponse(html=html).get_response()


@login_required
@check_permission(Permission(can_edit_metadata_service=True))
@check_ownership(Metadata, 'metadata_id')
def restore(request: HttpRequest, metadata_id: int):
    """ Drops custom metadata and load original metadata from capabilities and ISO metadata

    Args,
        request: The incoming request
        id: The metadata id
    Returns:
         Redirects back to edit view
    """
    user = user_helper.get_user(request)

    metadata = Metadata.objects.get(id=metadata_id)

    remove_form = MrMapConfirmForm(request.POST,
                                   action_url=reverse("editor:restore-dataset-metadata", args=[metadata_id, ]),
                                   is_confirmed_label=_("Do you really want to restore this dataset?"))
    if request.method == 'POST':
        if remove_form.is_valid():
            ext_auth = metadata.get_external_authentication_object()
            service_type = metadata.get_service_type()
            if service_type == 'wms':
                children_md = Metadata.objects.filter(service__parent_service__metadata=metadata, is_custom=True)
            elif service_type == 'wfs':
                children_md = Metadata.objects.filter(featuretype__parent_service__metadata=metadata, is_custom=True)

            if not metadata.is_custom and len(children_md) == 0:
                messages.add_message(request, messages.INFO, METADATA_IS_ORIGINAL)
                return redirect(request.META.get("HTTP_REFERER"))

            if metadata.is_custom:
                metadata.restore(metadata.identifier, external_auth=ext_auth)
                metadata.save()

            for md in children_md:
                md.restore(md.identifier)
                md.save()
            messages.add_message(request, messages.SUCCESS, METADATA_RESTORING_SUCCESS)
            if not metadata.is_root():
                if service_type == 'wms':
                    parent_metadata = metadata.service.parent_service.metadata
                elif service_type == 'wfs':
                    parent_metadata = metadata.featuretype.parent_service.metadata
                else:
                    # This case is not important now
                    pass
            else:
                parent_metadata = metadata
            user_helper.create_group_activity(metadata.created_by, user, SERVICE_MD_RESTORED,
                                              "{}: {}".format(parent_metadata.title, metadata.title))

            return HttpResponseRedirect(reverse("editor:datasets-index", ), status=303)
        else:
            params = {
                "remove_dataset_form": remove_form,
                # ToDo:
                "show_restore_dataset_modal": True,
            }
            return index_datasets(request=request, update_params=params, status_code=422)
    else:
        return HttpResponseRedirect(reverse("editor:datasets-index", ), status=303)


@login_required
@check_permission(Permission(can_edit_metadata_service=True))
@check_ownership(Metadata, 'metadata_id')
def restore_dataset_metadata(request: HttpRequest, metadata_id: int):
    """ Drops custom metadata and load original metadata from capabilities and ISO metadata

    Args,
        request: The incoming request
        id: The metadata id
    Returns:
         Redirects back to edit view
    """
    user = user_helper.get_user(request)

    metadata = Metadata.objects.get(id=metadata_id)

    ext_auth = metadata.get_external_authentication_object()

    if not metadata.is_custom:
        messages.add_message(request, messages.INFO, METADATA_IS_ORIGINAL)
        return redirect(request.META.get("HTTP_REFERER"))

    if metadata.is_custom:
        metadata.restore(metadata.identifier, external_auth=ext_auth)
        metadata.save()

    messages.add_message(request, messages.SUCCESS, METADATA_RESTORING_SUCCESS)
    user_helper.create_group_activity(metadata.created_by, user, SERVICE_MD_RESTORED, "{}".format(metadata.title, ))
    return redirect("editor:index")


@login_required
@check_permission(Permission(can_edit_metadata_service=True))
@check_ownership(FeatureType, 'id')
def restore_featuretype(request: HttpRequest, id: int):
    """ Drops custom featuretype data and load original from capabilities and ISO metadata

    Args:
        request: The incoming request
        id: The featuretype id
    Returns:
         A rendered view
    """
    user = user_helper.get_user(request)

    feature_type = FeatureType.objects.get(id=id)

    # check if user owns this service by group-relation
    if feature_type.created_by not in user.get_groups():
        messages.error(request, message=NO_PERMISSION)
        return redirect("editor:index")

    if not feature_type.is_custom:
        messages.add_message(request, messages.INFO, METADATA_IS_ORIGINAL)
        return redirect(request.META.get("HTTP_REFERER"))
    feature_type.restore()
    feature_type.save()
    messages.add_message(request, messages.SUCCESS, METADATA_RESTORING_SUCCESS)
    return redirect("editor:index")<|MERGE_RESOLUTION|>--- conflicted
+++ resolved
@@ -4,15 +4,9 @@
 from django.utils.translation import gettext_lazy as _
 from django.contrib import messages
 from django.contrib.auth.decorators import login_required
-<<<<<<< HEAD
+from django.db.models import Case, When
 from django.http import HttpRequest, HttpResponseRedirect
 from django.shortcuts import render, redirect, get_object_or_404
-=======
-from django.db.models import Case, When
-from django.http import HttpRequest
-from django.shortcuts import render, redirect
-
->>>>>>> 96a2f26b
 from django.template.loader import render_to_string
 from MrMap import utils
 from MrMap.cacher import PageCacher
